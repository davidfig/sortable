<<<<<<< HEAD
<!DOCTYPE html>
<html>
<head>
    <meta charset="utf-8">
    <title>yy-sortable API Documentation</title>
    
    <meta name="description" content="Documentation for yy-sortable library" />
    
        <meta name="keywords" content="html5, javascript, drag-and-drop, sortable, ordered, list" />
        <meta name="keyword" content="html5, javascript, drag-and-drop, sortable, ordered, list" />
    
    
    
    <meta name="viewport" content="width=device-width, initial-scale=1">
    <script src="scripts/prettify/prettify.js"></script>
    <script src="scripts/prettify/lang-css.js"></script>
    <script src="scripts/jquery.min.js"></script>
    <!--[if lt IE 9]>
      <script src="//html5shiv.googlecode.com/svn/trunk/html5.js"></script>
    <![endif]-->
    <link href="https://fonts.googleapis.com/css?family=Libre+Franklin:400,700" rel="stylesheet">
    <link type="text/css" rel="stylesheet" href="styles/prettify-tomorrow.css">
    <link type="text/css" rel="stylesheet" href="styles/bootstrap.min.css">
    <link type="text/css" rel="stylesheet" href="styles/main.css">

    
    <script>
    var config = {"monospaceLinks":false,"cleverLinks":false,"default":{"outputSourceFiles":true},"applicationName":"yy-sortable","footer":"by YOPEY YOPEY LLC (yopeyopey.com)","copyright":"Copyright © 2018 YOPEY YOPEY LLC.","meta":{"title":"yy-sortable API Documentation","description":"Documentation for yy-sortable library","keyword":"html5, javascript, drag-and-drop, sortable, ordered, list"},"matomo":{"url":"https://analytics.yopeyopey.com/piwik/","id":13}};
    </script>
    

    
    <script type="text/javascript">
    var _paq = _paq || [];
    _paq.push(['trackPageView']);
    _paq.push(['enableLinkTracking']);
    (function() {
        var u="https://analytics.yopeyopey.com/piwik/";
        _paq.push(['setTrackerUrl', u+'piwik.php']);
        _paq.push(['setSiteId', '13']);
        var d=document, g=d.createElement('script'), s=d.getElementsByTagName('script')[0];
        g.type='text/javascript'; g.async=true; g.defer=true; g.src=u+'piwik.js'; s.parentNode.insertBefore(g,s);
    })();
    </script>
    
</head>
<body>
<div id="wrap" class="clearfix">
    
<div class="navigation">
    <h3 class="applicationName"><a href="index.html">yy-sortable</a></h3>
    <button id="menuToggle" class="btn btn-link btn-lg menu-toggle">
        <span class="glyphicon glyphicon-menu-hamburger"></span>
    </button>
    <div class="search">
        <input id="search" type="text" class="form-control input-md" placeholder="Search...">
    </div>
    <ul class="list">
    
        
        <li class="item" data-name="Sortable">
            <span class="title  ">
                
                <a href="Sortable.html">Sortable</a>
            </span>
            <ul class="members itemMembers">
            
            <span class="subtitle">Members</span>
            
                <li class="parent " data-name="Sortable.defaults"><a href="Sortable.html#.defaults">defaults</a></li>
            
            </ul>
            <ul class="typedefs itemMembers">
            
            <span class="subtitle">Typedefs</span>
            
                <li class="parent" data-name="Sortable~DefaultOptions"><a href="Sortable.html#~DefaultOptions">DefaultOptions</a></li>
            
            </ul>
            <ul class="typedefs itemMembers">
            
            </ul>
            <ul class="methods itemMembers">
            
            <span class="subtitle">Methods</span>
            
                <li class="parent  " data-name="Sortable.create"><a href="Sortable.html#.create">create</a></li>
            
                <li class="parent  " data-name="Sortable#_placeByDistance"><a href="Sortable.html#_placeByDistance">_placeByDistance</a></li>
            
                <li class="parent  " data-name="Sortable#add"><a href="Sortable.html#add">add</a></li>
            
                <li class="parent  " data-name="Sortable#attachElement"><a href="Sortable.html#attachElement">attachElement</a></li>
            
                <li class="parent  " data-name="Sortable#destroy"><a href="Sortable.html#destroy">destroy</a></li>
            
                <li class="parent  " data-name="Sortable#removeElement"><a href="Sortable.html#removeElement">removeElement</a></li>
            
            </ul>
            <ul class="events itemMembers">
            
            <span class="subtitle">Events</span>
            
                <li class="parent" data-name="Sortable#event:add"><a href="Sortable.html#event:add">add</a></li>
            
                <li class="parent" data-name="Sortable#event:add-pending"><a href="Sortable.html#event:add-pending">add-pending</a></li>
            
                <li class="parent" data-name="Sortable#event:delete"><a href="Sortable.html#event:delete">delete</a></li>
            
                <li class="parent" data-name="Sortable#event:delete-pending"><a href="Sortable.html#event:delete-pending">delete-pending</a></li>
            
                <li class="parent" data-name="Sortable#event:order"><a href="Sortable.html#event:order">order</a></li>
            
                <li class="parent" data-name="Sortable#event:order-pending"><a href="Sortable.html#event:order-pending">order-pending</a></li>
            
                <li class="parent" data-name="Sortable#event:pickup"><a href="Sortable.html#event:pickup">pickup</a></li>
            
                <li class="parent" data-name="Sortable#event:remove"><a href="Sortable.html#event:remove">remove</a></li>
            
                <li class="parent" data-name="Sortable#event:remove-pending"><a href="Sortable.html#event:remove-pending">remove-pending</a></li>
            
                <li class="parent" data-name="Sortable#event:update"><a href="Sortable.html#event:update">update</a></li>
            
                <li class="parent" data-name="Sortable#event:update-pending"><a href="Sortable.html#event:update-pending">update-pending</a></li>
            
            </ul>
        </li>
    
    </ul>
</div>
    <div class="main">
        
        <h1 class="page-title" data-filename="Viewport">Class: Sortable</h1>
        
        



<section>

<header>
    <div class="header content-size">
        <h2>Sortable
        </h2>
        
            <div class="class-description"><p>Sortable Class</p></div>
        
    </div>
</header>

<article class="content-size">
    <div class="container-overview">
    

    
        
<dt>
    <div class="nameContainer">
        <h4 class="name" id="Sortable">
            <a class="share-icon" href="#Sortable"><span class="glyphicon glyphicon-link"></span></a>
            <span class="">
                new Sortable
            </span>
            <span class="signature">(element, <span class="optional">options</span>)</span>
            
            
            
            
        </h4>

        
        <div class="tag-source">
            <a href="sortable.js.html#line10">sortable.js:10</a>
        </div>
        
    </div>

    
</dt>
<dd>

    
    <div class="description">
        <p>Create sortable list</p>
    </div>
    

    

    

    
        

<table class="params">
    <thead>
	<tr>
		
		<th>Name</th>
		
		
		<th>Type</th>
		
		
		
		<th class="last">Description</th>
	</tr>
	</thead>
	
	<tbody>
	
	
        <tr>
            
                <td class="name"><code>element</code></td>
            
            
            <td class="type">
            
                
<span class="param-type">HTMLElement</span>


            
            </td>
            
            
            
            <td class="description last">
                
                    
                    
                        
                    
                
                </td>
        </tr>
	
	
	
        <tr>
            
                <td class="name"><code>options</code></td>
            
            
            <td class="type">
            
                
<span class="param-type">object</span>


            
            </td>
            
            
            
            <td class="description last">
                
                    
                        <span class="optional">optional</span>
                    
                    
                        
                    
                
                
                

<table class="params">
    <thead>
	<tr>
		
		<th>Name</th>
		
		
		<th>Type</th>
		
		
		<th>Default</th>
		
		
		<th class="last">Description</th>
	</tr>
	</thead>
	
	<tbody>
	
	
        <tr>
            
                <td class="name"><code>name</code></td>
            
            
            <td class="type">
            
                
<span class="param-type">string</span>


            
            </td>
            
            
                <td class="default">
                
                    sortable
                
                </td>
            
            
            <td class="description last">
                
                    
                        <span class="optional">optional</span>
                    
                    
                        
                    
                
                <p>dragging is allowed between Sortables with the same name</p></td>
        </tr>
	
	
	
        <tr>
            
                <td class="name"><code>dragClass</code></td>
            
            
            <td class="type">
            
                
<span class="param-type">string</span>


            
            </td>
            
            
                <td class="default">
                
                </td>
            
            
            <td class="description last">
                
                    
                        <span class="optional">optional</span>
                    
                    
                        
                    
                
                <p>if set then drag only items with this className under element; otherwise drag all children</p></td>
        </tr>
	
	
	
        <tr>
            
                <td class="name"><code>orderClass</code></td>
            
            
            <td class="type">
            
                
<span class="param-type">string</span>


            
            </td>
            
            
                <td class="default">
                
                </td>
            
            
            <td class="description last">
                
                    
                        <span class="optional">optional</span>
                    
                    
                        
                    
                
                <p>use this class to include elements in ordering but not dragging; otherwise all children elements are included in when sorting and ordering</p></td>
        </tr>
	
	
	
        <tr>
            
                <td class="name"><code>deepSearch</code></td>
            
            
            <td class="type">
            
                
<span class="param-type">boolean</span>


            
            </td>
            
            
                <td class="default">
                
                </td>
            
            
            <td class="description last">
                
                    
                        <span class="optional">optional</span>
                    
                    
                        
                    
                
                <p>if dragClass and deepSearch then search all descendents of element for dragClass</p></td>
        </tr>
	
	
	
        <tr>
            
                <td class="name"><code>sort</code></td>
            
            
            <td class="type">
            
                
<span class="param-type">boolean</span>


            
            </td>
            
            
                <td class="default">
                
                    true
                
                </td>
            
            
            <td class="description last">
                
                    
                        <span class="optional">optional</span>
                    
                    
                        
                    
                
                <p>allow sorting within list</p></td>
        </tr>
	
	
	
        <tr>
            
                <td class="name"><code>drop</code></td>
            
            
            <td class="type">
            
                
<span class="param-type">boolean</span>


            
            </td>
            
            
                <td class="default">
                
                    true
                
                </td>
            
            
            <td class="description last">
                
                    
                        <span class="optional">optional</span>
                    
                    
                        
                    
                
                <p>allow drop from related sortables (doesn't impact reordering this sortable's children until the children are moved to a differen sortable)</p></td>
        </tr>
	
	
	
        <tr>
            
                <td class="name"><code>copy</code></td>
            
            
            <td class="type">
            
                
<span class="param-type">boolean</span>


            
            </td>
            
            
                <td class="default">
                
                    false
                
                </td>
            
            
            <td class="description last">
                
                    
                        <span class="optional">optional</span>
                    
                    
                        
                    
                
                <p>create copy when dragging an item (this disables sort=true for this sortable)</p></td>
        </tr>
	
	
	
        <tr>
            
                <td class="name"><code>orderId</code></td>
            
            
            <td class="type">
            
                
<span class="param-type">string</span>


            
            </td>
            
            
                <td class="default">
                
                    data-order
                
                </td>
            
            
            <td class="description last">
                
                    
                        <span class="optional">optional</span>
                    
                    
                        
                    
                
                <p>for ordered lists, use this data id to figure out sort order</p></td>
        </tr>
	
	
	
        <tr>
            
                <td class="name"><code>orderIdIsNumber</code></td>
            
            
            <td class="type">
            
                
<span class="param-type">boolean</span>


            
            </td>
            
            
                <td class="default">
                
                    true
                
                </td>
            
            
            <td class="description last">
                
                    
                        <span class="optional">optional</span>
                    
                    
                        
                    
                
                <p>use parseInt on options.sortId to properly sort numbers</p></td>
        </tr>
	
	
	
        <tr>
            
                <td class="name"><code>reverseOrder</code></td>
            
            
            <td class="type">
            
                
<span class="param-type">string</span>


            
            </td>
            
            
                <td class="default">
                
                </td>
            
            
            <td class="description last">
                
                    
                        <span class="optional">optional</span>
                    
                    
                        
                    
                
                <p>reverse sort the orderId</p></td>
        </tr>
	
	
	
        <tr>
            
                <td class="name"><code>offList</code></td>
            
            
            <td class="type">
            
                
<span class="param-type">string</span>


            
            </td>
            
            
                <td class="default">
                
                    closest
                
                </td>
            
            
            <td class="description last">
                
                    
                        <span class="optional">optional</span>
                    
                    
                        
                    
                
                <p>how to handle when an element is dropped outside a sortable: closest=drop in closest sortable; cancel=return to starting sortable; delete=remove from all sortables</p></td>
        </tr>
	
	
	
        <tr>
            
                <td class="name"><code>cursorHover</code></td>
            
            
            <td class="type">
            
                
<span class="param-type">string</span>


            
            </td>
            
            
                <td class="default">
                
                    grab -webkit-grab pointer
                
                </td>
            
            
            <td class="description last">
                
                    
                        <span class="optional">optional</span>
                    
                    
                        
                    
                
                <p>use this cursor list to set cursor when hovering over a sortable element</p></td>
        </tr>
	
	
	
        <tr>
            
                <td class="name"><code>cursorDown</code></td>
            
            
            <td class="type">
            
                
<span class="param-type">string</span>


            
            </td>
            
            
                <td class="default">
                
                    grabbing -webkit-grabbing pointer
                
                </td>
            
            
            <td class="description last">
                
                    
                        <span class="optional">optional</span>
                    
                    
                        
                    
                
                <p>use this cursor list to set cursor when mousedown/touchdown over a sortable element</p></td>
        </tr>
	
	
	
        <tr>
            
                <td class="name"><code>useIcons</code></td>
            
            
            <td class="type">
            
                
<span class="param-type">boolean</span>


            
            </td>
            
            
                <td class="default">
                
                    true
                
                </td>
            
            
            <td class="description last">
                
                    
                        <span class="optional">optional</span>
                    
                    
                        
                    
                
                <p>show icons when dragging</p></td>
        </tr>
	
	
	
        <tr>
            
                <td class="name"><code>icons</code></td>
            
            
            <td class="type">
            
                
<span class="param-type">object</span>


            
            </td>
            
            
                <td class="default">
                
                </td>
            
            
            <td class="description last">
                
                    
                        <span class="optional">optional</span>
                    
                    
                        
                    
                
                <p>default set of icons</p>
                

<table class="params">
    <thead>
	<tr>
		
		<th>Name</th>
		
		
		<th>Type</th>
		
		
		
		<th class="last">Description</th>
	</tr>
	</thead>
	
	<tbody>
	
	
        <tr>
            
                <td class="name"><code>reorder</code></td>
            
            
            <td class="type">
            
                
<span class="param-type">string</span>


            
            </td>
            
            
            
            <td class="description last">
                
                    
                        <span class="optional">optional</span>
                    
                    
                        
                    
                
                </td>
        </tr>
	
	
	
        <tr>
            
                <td class="name"><code>move</code></td>
            
            
            <td class="type">
            
                
<span class="param-type">string</span>


            
            </td>
            
            
            
            <td class="description last">
                
                    
                        <span class="optional">optional</span>
                    
                    
                        
                    
                
                </td>
        </tr>
	
	
	
        <tr>
            
                <td class="name"><code>copy</code></td>
            
            
            <td class="type">
            
                
<span class="param-type">string</span>


            
            </td>
            
            
            
            <td class="description last">
                
                    
                        <span class="optional">optional</span>
                    
                    
                        
                    
                
                </td>
        </tr>
	
	
	
        <tr>
            
                <td class="name"><code>delete</code></td>
            
            
            <td class="type">
            
                
<span class="param-type">string</span>


            
            </td>
            
            
            
            <td class="description last">
                
                    
                        <span class="optional">optional</span>
                    
                    
                        
                    
                
                </td>
        </tr>
	
	
	</tbody>
</table>
            </td>
        </tr>
	
	
	
        <tr>
            
                <td class="name"><code>customIcon</code></td>
            
            
            <td class="type">
            
                
<span class="param-type">string</span>


            
            </td>
            
            
                <td class="default">
                
                </td>
            
            
            <td class="description last">
                
                    
                        <span class="optional">optional</span>
                    
                    
                        
                    
                
                <p>source of custom image when over this sortable</p></td>
        </tr>
	
	
	</tbody>
</table>
            </td>
        </tr>
	
	
	</tbody>
</table>
    

    
<dl class="details">
    

    

    

    

    

    

    

    

    

    
</dl>


    

    

    

    

    

    
</dd>

    
    </div>

    

    

    

    

    

    
        <h3 class="subsection-title">Members</h3>

        <dl class="list-members">
            
<dt>
    <div class="nameContainer">
        <h4 class="name" id=".defaults">
            <a class="share-icon" href="#.defaults"><span class="glyphicon glyphicon-link"></span></a>
            <span class="">Sortable.defaults</span>
            <span class="type-signature type">DefaultOptions</span>
            
            <span class="access-signature">static</span>
            
            
        </h4>
    </div>
    
    
</dt>
<dd>
    
    <div class="description">
        <p>the global defaults for new Sortable objects</p>
    </div>
    
    
    
<dl class="details">
    

    

    

    

    

    

    

    

    

    
</dl>

    
    
</dd>

        </dl>
    

    
        <h3 class="subsection-title">Methods</h3>

        <dl class="list-methods">
            
<dt>
    <div class="nameContainer">
        <h4 class="name" id=".create">
            <a class="share-icon" href="#.create"><span class="glyphicon glyphicon-link"></span></a>
            <span class="">
                Sortable.create
            </span>
            <span class="signature">(elements, options)</span>
            
            <span class="access-signature">static</span>
            
            
        </h4>

        
        <div class="tag-source">
            <a href="sortable.js.html#line119">sortable.js:119</a>
        </div>
        
    </div>

    
</dt>
<dd>

    
    <div class="description">
        <p>create multiple sortable elements</p>
    </div>
    

    

    

    
        

<table class="params">
    <thead>
	<tr>
		
		<th>Name</th>
		
		
		<th>Type</th>
		
		
		
		<th class="last">Description</th>
	</tr>
	</thead>
	
	<tbody>
	
	
        <tr>
            
                <td class="name"><code>elements</code></td>
            
            
            <td class="type">
            
                
<span class="param-type">Array.&lt;HTMLElements></span>


            
            </td>
            
            
            
            <td class="description last">
                
                </td>
        </tr>
	
	
	
        <tr>
            
                <td class="name"><code>options</code></td>
            
            
            <td class="type">
            
                
<span class="param-type">object</span>


            
            </td>
            
            
            
            <td class="description last">
                
                <p>see constructor for options</p></td>
        </tr>
	
	
	</tbody>
</table>
    

    
<dl class="details">
    

    

    

    

    

    

    

    

    

    
</dl>


    

    

    

    

    

    
</dd>

        
            
<dt>
    <div class="nameContainer">
        <h4 class="name" id="_placeByDistance">
            <a class="share-icon" href="#_placeByDistance"><span class="glyphicon glyphicon-link"></span></a>
            <span class="">
                _placeByDistance
            </span>
            <span class="signature">(sortable, dragging, x, y)</span><span class="type-signature">boolean</span>
            
            
            
            
        </h4>

        
        <div class="tag-source">
            <a href="sortable.js.html#line727">sortable.js:727</a>
        </div>
        
    </div>

    
</dt>
<dd>

    
    <div class="description">
        <p>search for where to place using distance</p>
    </div>
    

    

    

    
        

<table class="params">
    <thead>
	<tr>
		
		<th>Name</th>
		
		
		<th>Type</th>
		
		
		
		<th class="last">Description</th>
	</tr>
	</thead>
	
	<tbody>
	
	
        <tr>
            
                <td class="name"><code>sortable</code></td>
            
            
            <td class="type">
            
                
<span class="param-type"><a href="Sortable.html">Sortable</a></span>


            
            </td>
            
            
            
            <td class="description last">
                
                </td>
        </tr>
	
	
	
        <tr>
            
                <td class="name"><code>dragging</code></td>
            
            
            <td class="type">
            
                
<span class="param-type">HTMLElement</span>


            
            </td>
            
            
            
            <td class="description last">
                
                </td>
        </tr>
	
	
	
        <tr>
            
                <td class="name"><code>x</code></td>
            
            
            <td class="type">
            
                
<span class="param-type">number</span>


            
            </td>
            
            
            
            <td class="description last">
                
                </td>
        </tr>
	
	
	
        <tr>
            
                <td class="name"><code>y</code></td>
            
            
            <td class="type">
            
                
<span class="param-type">number</span>


            
            </td>
            
            
            
            <td class="description last">
                
                </td>
        </tr>
	
	
	</tbody>
</table>
    

    
<dl class="details">
    

    

    

    

    

    

    

    

    

    
</dl>


    

    

    

    

    
    <h5>Returns:</h5>
    


<table class="params">
    <thead>
    <tr>
        
        <th>Type</th>
        <th class="last">Description</th>
    </tr>
    </thead>
    <tbody>
    
        <tr>
            
            <td class="type">
            
                        boolean
                        
                    
            </td>
            <td class="description last">false=nothing to do</td>
        </tr>
    
    </tbody>
</table>

    

    
</dd>

        
            
<dt>
    <div class="nameContainer">
        <h4 class="name" id="add">
            <a class="share-icon" href="#add"><span class="glyphicon glyphicon-link"></span></a>
            <span class="">
                add
            </span>
            <span class="signature">(element, index)</span>
            
            
            
            
        </h4>

        
        <div class="tag-source">
            <a href="sortable.js.html#line135">sortable.js:135</a>
        </div>
        
    </div>

    
</dt>
<dd>

    
    <div class="description">
        <p>add an element as a child of the sortable element; can also be used to swap between sortables
NOTE: this will not work with deep-type elements; use attachElement instead</p>
    </div>
    

    

    

    
        

<table class="params">
    <thead>
	<tr>
		
		<th>Name</th>
		
		
		<th>Type</th>
		
		
		
		<th class="last">Description</th>
	</tr>
	</thead>
	
	<tbody>
	
	
        <tr>
            
                <td class="name"><code>element</code></td>
            
            
            <td class="type">
            
                
<span class="param-type">HTMLElement</span>


            
            </td>
            
            
            
            <td class="description last">
                
                </td>
        </tr>
	
	
	
        <tr>
            
                <td class="name"><code>index</code></td>
            
            
            <td class="type">
            
                
<span class="param-type">number</span>


            
            </td>
            
            
            
            <td class="description last">
                
                </td>
        </tr>
	
	
	</tbody>
</table>
    

    
<dl class="details">
    

    

    

    

    

    

    

    

    

    
</dl>


    

    

    

    

    

    
</dd>

        
            
<dt>
    <div class="nameContainer">
        <h4 class="name" id="attachElement">
            <a class="share-icon" href="#attachElement"><span class="glyphicon glyphicon-link"></span></a>
            <span class="">
                attachElement
            </span>
            <span class="signature">(element)</span>
            
            
            
            
        </h4>

        
        <div class="tag-source">
            <a href="sortable.js.html#line197">sortable.js:197</a>
        </div>
        
    </div>

    
</dt>
<dd>

    
    <div class="description">
        <p>attaches an HTML element to the sortable; can also be used to swap between sortables
NOTE: you need to manually insert the element into this.element (this is useful when you have a deep structure)</p>
    </div>
    

    

    

    
        

<table class="params">
    <thead>
	<tr>
		
		<th>Name</th>
		
		
		<th>Type</th>
		
		
		
		<th class="last">Description</th>
	</tr>
	</thead>
	
	<tbody>
	
	
        <tr>
            
                <td class="name"><code>element</code></td>
            
            
            <td class="type">
            
                
<span class="param-type">HTMLElement</span>


            
            </td>
            
            
            
            <td class="description last">
                
                </td>
        </tr>
	
	
	</tbody>
</table>
    

    
<dl class="details">
    

    

    

    

    

    

    

    

    

    
</dl>


    

    

    

    

    

    
</dd>

        
            
<dt>
    <div class="nameContainer">
        <h4 class="name" id="destroy">
            <a class="share-icon" href="#destroy"><span class="glyphicon glyphicon-link"></span></a>
            <span class="">
                destroy
            </span>
            <span class="signature">()</span>
            
            
            
            
        </h4>

        
        <div class="tag-source">
            <a href="sortable.js.html#line93">sortable.js:93</a>
        </div>
        
    </div>

    
</dt>
<dd>

    
    <div class="description">
        <p>removes all event handlers from this.element and children</p>
    </div>
    

    

    

    

    
<dl class="details">
    

    

    

    

    

    

    

    

    

    
</dl>


    

    

    

    

    

    
</dd>

        
            
<dt>
    <div class="nameContainer">
        <h4 class="name" id="removeElement">
            <a class="share-icon" href="#removeElement"><span class="glyphicon glyphicon-link"></span></a>
            <span class="">
                removeElement
            </span>
            <span class="signature">(element)</span>
            
            
            
            
        </h4>

        
        <div class="tag-source">
            <a href="sortable.js.html#line231">sortable.js:231</a>
        </div>
        
    </div>

    
</dt>
<dd>

    
    <div class="description">
        <p>removes all events from an HTML element
NOTE: does not remove the element from its parent</p>
    </div>
    

    

    

    
        

<table class="params">
    <thead>
	<tr>
		
		<th>Name</th>
		
		
		<th>Type</th>
		
		
		
		<th class="last">Description</th>
	</tr>
	</thead>
	
	<tbody>
	
	
        <tr>
            
                <td class="name"><code>element</code></td>
            
            
            <td class="type">
            
                
<span class="param-type">HTMLElement</span>


            
            </td>
            
            
            
            <td class="description last">
                
                </td>
        </tr>
	
	
	</tbody>
</table>
    

    
<dl class="details">
    

    

    

    

    

    

    

    

    

    
</dl>


    

    

    

    

    

    
</dd>

        </dl>
    

    
        <h3 class="subsection-title">Type Definitions</h3>

        <dl class="list-definitions">
                
<dt>
    <div class="nameContainer">
        <h4 class="name" id="~DefaultOptions">
            <a class="share-icon" href="#~DefaultOptions"><span class="glyphicon glyphicon-link"></span></a>
            <span class="">DefaultOptions</span>
            <span class="type-signature type">object</span>
            
            
            
            
        </h4>
    </div>
    
    
</dt>
<dd>
    
    <div class="description">
        <p>Options for Sortable</p>
    </div>
    
    
    
<dl class="details">
    

        <h5 class="subsection-title">Properties:</h5>

        <dl>

<table class="props">
    <thead>
	<tr>
		
		<th>Name</th>
		
		
		<th>Type</th>
		
		
		<th>Argument</th>
		
		
		
		<th>Default</th>
		
		
		<th class="last">Description</th>
	</tr>
	</thead>
	
	<tbody>
	
	
        <tr>
            
                <td class="name"><code>options.name</code></td>
            
            
            <td class="type">
            
                
<span class="param-type">string</span>


            
            </td>
            
            
                <td class="attributes">
                
                    &lt;optional><br>
                
                    
                
                </td>
            
            
            
                <td class="default">
                
                    sortable
                
                </td>
            
            
            <td class="description last"><p>dragging is allowed between Sortables with the same name</p></td>
        </tr>
	
	
	
        <tr>
            
                <td class="name"><code>options.dragClass</code></td>
            
            
            <td class="type">
            
                
<span class="param-type">string</span>


            
            </td>
            
            
                <td class="attributes">
                
                    &lt;optional><br>
                
                    
                
                </td>
            
            
            
                <td class="default">
                
                </td>
            
            
            <td class="description last"><p>if set then drag only items with this className under element; otherwise drag all children</p></td>
        </tr>
	
	
	
        <tr>
            
                <td class="name"><code>options.orderClass</code></td>
            
            
            <td class="type">
            
                
<span class="param-type">string</span>


            
            </td>
            
            
                <td class="attributes">
                
                    &lt;optional><br>
                
                    
                
                </td>
            
            
            
                <td class="default">
                
                </td>
            
            
            <td class="description last"><p>use this class to include elements in ordering but not dragging; otherwise all children elements are included in when sorting and ordering</p></td>
        </tr>
	
	
	
        <tr>
            
                <td class="name"><code>options.deepSearch</code></td>
            
            
            <td class="type">
            
                
<span class="param-type">boolean</span>


            
            </td>
            
            
                <td class="attributes">
                
                    &lt;optional><br>
                
                    
                
                </td>
            
            
            
                <td class="default">
                
                </td>
            
            
            <td class="description last"><p>if dragClass and deepSearch then search all descendents of element for dragClass</p></td>
        </tr>
	
	
	
        <tr>
            
                <td class="name"><code>options.sort</code></td>
            
            
            <td class="type">
            
                
<span class="param-type">boolean</span>


            
            </td>
            
            
                <td class="attributes">
                
                    &lt;optional><br>
                
                    
                
                </td>
            
            
            
                <td class="default">
                
                    true
                
                </td>
            
            
            <td class="description last"><p>allow sorting within list</p></td>
        </tr>
	
	
	
        <tr>
            
                <td class="name"><code>options.drop</code></td>
            
            
            <td class="type">
            
                
<span class="param-type">boolean</span>


            
            </td>
            
            
                <td class="attributes">
                
                    &lt;optional><br>
                
                    
                
                </td>
            
            
            
                <td class="default">
                
                    true
                
                </td>
            
            
            <td class="description last"><p>allow drop from related sortables (doesn't impact reordering this sortable's children until the children are moved to a differen sortable)</p></td>
        </tr>
	
	
	
        <tr>
            
                <td class="name"><code>options.copy</code></td>
            
            
            <td class="type">
            
                
<span class="param-type">boolean</span>


            
            </td>
            
            
                <td class="attributes">
                
                    &lt;optional><br>
                
                    
                
                </td>
            
            
            
                <td class="default">
                
                    false
                
                </td>
            
            
            <td class="description last"><p>create copy when dragging an item (this disables sort=true for this sortable)</p></td>
        </tr>
	
	
	
        <tr>
            
                <td class="name"><code>options.orderId</code></td>
            
            
            <td class="type">
            
                
<span class="param-type">string</span>


            
            </td>
            
            
                <td class="attributes">
                
                    &lt;optional><br>
                
                    
                
                </td>
            
            
            
                <td class="default">
                
                    data-order
                
                </td>
            
            
            <td class="description last"><p>for ordered lists, use this data id to figure out sort order</p></td>
        </tr>
	
	
	
        <tr>
            
                <td class="name"><code>options.orderIdIsNumber</code></td>
            
            
            <td class="type">
            
                
<span class="param-type">boolean</span>


            
            </td>
            
            
                <td class="attributes">
                
                    &lt;optional><br>
                
                    
                
                </td>
            
            
            
                <td class="default">
                
                    true
                
                </td>
            
            
            <td class="description last"><p>use parseInt on options.sortId to properly sort numbers</p></td>
        </tr>
	
	
	
        <tr>
            
                <td class="name"><code>options.reverseOrder</code></td>
            
            
            <td class="type">
            
                
<span class="param-type">string</span>


            
            </td>
            
            
                <td class="attributes">
                
                    &lt;optional><br>
                
                    
                
                </td>
            
            
            
                <td class="default">
                
                </td>
            
            
            <td class="description last"><p>reverse sort the orderId</p></td>
        </tr>
	
	
	
        <tr>
            
                <td class="name"><code>options.alwaysInList</code></td>
            
            
            <td class="type">
            
                
<span class="param-type">boolean</span>


            
            </td>
            
            
                <td class="attributes">
                
                    &lt;optional><br>
                
                    
                
                </td>
            
            
            
                <td class="default">
                
                    true
                
                </td>
            
            
            <td class="description last"><p>place element inside closest related Sortable object; if set to false then the object is removed if dropped outside related sortables</p></td>
        </tr>
	
	
	
        <tr>
            
                <td class="name"><code>options.returnToOriginal</code></td>
            
            
            <td class="type">
            
                
<span class="param-type">boolean</span>


            
            </td>
            
            
                <td class="attributes">
                
                    &lt;optional><br>
                
                    
                
                </td>
            
            
            
                <td class="default">
                
                    true
                
                </td>
            
            
            <td class="description last"><p>if alwaysInList=false and element is dropped where there are no sortables then the element is returned to its starting sortable</p></td>
        </tr>
	
	
	
        <tr>
            
                <td class="name"><code>options.cursorHover</code></td>
            
            
            <td class="type">
            
                
<span class="param-type">string</span>


            
            </td>
            
            
                <td class="attributes">
                
                    &lt;optional><br>
                
                    
                
                </td>
            
            
            
                <td class="default">
                
                    grab -webkit-grab pointer
                
                </td>
            
            
            <td class="description last"><p>use this cursor list to set cursor when hovering over a sortable element</p></td>
        </tr>
	
	
	
        <tr>
            
                <td class="name"><code>options.cursorDown</code></td>
            
            
            <td class="type">
            
                
<span class="param-type">string</span>


            
            </td>
            
            
                <td class="attributes">
                
                    &lt;optional><br>
                
                    
                
                </td>
            
            
            
                <td class="default">
                
                    grabbing -webkit-grabbing pointer
                
                </td>
            
            
            <td class="description last"><p>use this cursor list to set cursor when mousedown/touchdown over a sortable element</p></td>
        </tr>
	
	
	
        <tr>
            
                <td class="name"><code>options.useIcons</code></td>
            
            
            <td class="type">
            
                
<span class="param-type">boolean</span>


            
            </td>
            
            
                <td class="attributes">
                
                    &lt;optional><br>
                
                    
                
                </td>
            
            
            
                <td class="default">
                
                    true
                
                </td>
            
            
            <td class="description last"><p>show icons when dragging</p></td>
        </tr>
	
	
	
        <tr>
            
                <td class="name"><code>options.icons</code></td>
            
            
            <td class="type">
            
                
<span class="param-type">object</span>


            
            </td>
            
            
                <td class="attributes">
                
                    &lt;optional><br>
                
                    
                
                </td>
            
            
            
                <td class="default">
                
                </td>
            
            
            <td class="description last"><p>default set of icons</p>
                <h6>Properties</h6>

<table class="props">
    <thead>
	<tr>
		
		<th>Name</th>
		
		
		<th>Type</th>
		
		
		<th>Argument</th>
		
		
		
		
		<th class="last">Description</th>
	</tr>
	</thead>
	
	<tbody>
	
	
        <tr>
            
                <td class="name"><code>reorder</code></td>
            
            
            <td class="type">
            
                
<span class="param-type">string</span>


            
            </td>
            
            
                <td class="attributes">
                
                    &lt;optional><br>
                
                    
                
                </td>
            
            
            
            
            <td class="description last"></td>
        </tr>
	
	
	
        <tr>
            
                <td class="name"><code>move</code></td>
            
            
            <td class="type">
            
                
<span class="param-type">string</span>


            
            </td>
            
            
                <td class="attributes">
                
                    &lt;optional><br>
                
                    
                
                </td>
            
            
            
            
            <td class="description last"></td>
        </tr>
	
	
	
        <tr>
            
                <td class="name"><code>copy</code></td>
            
            
            <td class="type">
            
                
<span class="param-type">string</span>


            
            </td>
            
            
                <td class="attributes">
                
                    &lt;optional><br>
                
                    
                
                </td>
            
            
            
            
            <td class="description last"></td>
        </tr>
	
	
	
        <tr>
            
                <td class="name"><code>delete</code></td>
            
            
            <td class="type">
            
                
<span class="param-type">string</span>


            
            </td>
            
            
                <td class="attributes">
                
                    &lt;optional><br>
                
                    
                
                </td>
            
            
            
            
            <td class="description last"></td>
        </tr>
	
	
	</tbody>
</table>
            </td>
        </tr>
	
	
	
        <tr>
            
                <td class="name"><code>options.customIcon</code></td>
            
            
            <td class="type">
            
                
<span class="param-type">string</span>


            
            </td>
            
            
                <td class="attributes">
                
                    &lt;optional><br>
                
                    
                
                </td>
            
            
            
                <td class="default">
                
                </td>
            
            
            <td class="description last"><p>source of custom image when over this sortable</p></td>
        </tr>
	
	
	</tbody>
</table></dl>

    

    

    

    

    

    

    

    

    

    
</dl>

    
    
</dd>

            </dl>
    

    

    
        <h3 class="subsection-title">Events</h3>

        <dl class="list-events">
            
<dt>
    <div class="nameContainer">
        <h4 class="name" id="event:add">
            <a class="share-icon" href="#event:add"><span class="glyphicon glyphicon-link"></span></a>
            <span class="">
                add
            </span>
            
            
            
            
            
        </h4>

        
        <div class="tag-source">
            <a href="sortable.js.html#line875">sortable.js:875</a>
        </div>
        
    </div>

    
</dt>
<dd>

    
    <div class="description">
        <p>fires when an element is added to this sortable</p>
    </div>
    

    

    

    

    
<dl class="details">
    

        <h5 class="subsection-title">Properties:</h5>

        <dl>

<table class="props">
    <thead>
	<tr>
		
		<th>Name</th>
		
		
		<th>Type</th>
		
		
		
		
		
		<th class="last">Description</th>
	</tr>
	</thead>
	
	<tbody>
	
	
        <tr>
            
                <td class="name"><code>element</code></td>
            
            
            <td class="type">
            
                
<span class="param-type">HTMLElement</span>


            
            </td>
            
            
            
            
            
            <td class="description last"><p>added</p></td>
        </tr>
	
	
	
        <tr>
            
                <td class="name"><code>sortable</code></td>
            
            
            <td class="type">
            
                
<span class="param-type"><a href="Sortable.html">Sortable</a></span>


            
            </td>
            
            
            
            
            
            <td class="description last"><p>where element was added</p></td>
        </tr>
	
	
	</tbody>
</table></dl>

    

    

    

    

    

    

    

    

    

    
</dl>


    

    

    

    

    

    
</dd>

        
            
<dt>
    <div class="nameContainer">
        <h4 class="name" id="event:add-pending">
            <a class="share-icon" href="#event:add-pending"><span class="glyphicon glyphicon-link"></span></a>
            <span class="">
                add-pending
            </span>
            
            
            
            
            
        </h4>

        
        <div class="tag-source">
            <a href="sortable.js.html#line910">sortable.js:910</a>
        </div>
        
    </div>

    
</dt>
<dd>

    
    <div class="description">
        <p>fires when element is added but not dropped yet</p>
    </div>
    

    

    

    

    
<dl class="details">
    

        <h5 class="subsection-title">Properties:</h5>

        <dl>

<table class="props">
    <thead>
	<tr>
		
		<th>Name</th>
		
		
		<th>Type</th>
		
		
		
		
		
		<th class="last">Description</th>
	</tr>
	</thead>
	
	<tbody>
	
	
        <tr>
            
                <td class="name"><code>element</code></td>
            
            
            <td class="type">
            
                
<span class="param-type">HTMLElement</span>


            
            </td>
            
            
            
            
            
            <td class="description last"><p>being dragged</p></td>
        </tr>
	
	
	
        <tr>
            
                <td class="name"><code>current</code></td>
            
            
            <td class="type">
            
                
<span class="param-type"><a href="Sortable.html">Sortable</a></span>


            
            </td>
            
            
            
            
            
            <td class="description last"><p>sortable with element placeholder</p></td>
        </tr>
	
	
	</tbody>
</table></dl>

    

    

    

    

    

    

    

    

    

    
</dl>


    

    

    

    

    

    
</dd>

        
            
<dt>
    <div class="nameContainer">
        <h4 class="name" id="event:delete">
            <a class="share-icon" href="#event:delete"><span class="glyphicon glyphicon-link"></span></a>
            <span class="">
                delete
            </span>
            
            
            
            
            
        </h4>

        
        <div class="tag-source">
            <a href="sortable.js.html#line889">sortable.js:889</a>
        </div>
        
    </div>

    
</dt>
<dd>

    
    <div class="description">
        <p>fires when an element is removed from all sortables</p>
    </div>
    

    

    

    

    
<dl class="details">
    

        <h5 class="subsection-title">Properties:</h5>

        <dl>

<table class="props">
    <thead>
	<tr>
		
		<th>Name</th>
		
		
		<th>Type</th>
		
		
		
		
		
		<th class="last">Description</th>
	</tr>
	</thead>
	
	<tbody>
	
	
        <tr>
            
                <td class="name"><code>element</code></td>
            
            
            <td class="type">
            
                
<span class="param-type">HTMLElement</span>


            
            </td>
            
            
            
            
            
            <td class="description last"><p>removed</p></td>
        </tr>
	
	
	
        <tr>
            
                <td class="name"><code>sortable</code></td>
            
            
            <td class="type">
            
                
<span class="param-type"><a href="Sortable.html">Sortable</a></span>


            
            </td>
            
            
            
            
            
            <td class="description last"><p>where element was dragged from</p></td>
        </tr>
	
	
	</tbody>
</table></dl>

    

    

    

    

    

    

    

    

    

    
</dl>


    

    

    

    

    

    
</dd>

        
            
<dt>
    <div class="nameContainer">
        <h4 class="name" id="event:delete-pending">
            <a class="share-icon" href="#event:delete-pending"><span class="glyphicon glyphicon-link"></span></a>
            <span class="">
                delete-pending
            </span>
            
            
            
            
            
        </h4>

        
        <div class="tag-source">
            <a href="sortable.js.html#line924">sortable.js:924</a>
        </div>
        
    </div>

    
</dt>
<dd>

    
    <div class="description">
        <p>fires when an element is about to be removed from all sortables</p>
    </div>
    

    

    

    

    
<dl class="details">
    

        <h5 class="subsection-title">Properties:</h5>

        <dl>

<table class="props">
    <thead>
	<tr>
		
		<th>Name</th>
		
		
		<th>Type</th>
		
		
		
		
		
		<th class="last">Description</th>
	</tr>
	</thead>
	
	<tbody>
	
	
        <tr>
            
                <td class="name"><code>element</code></td>
            
            
            <td class="type">
            
                
<span class="param-type">HTMLElement</span>


            
            </td>
            
            
            
            
            
            <td class="description last"><p>removed</p></td>
        </tr>
	
	
	
        <tr>
            
                <td class="name"><code>sortable</code></td>
            
            
            <td class="type">
            
                
<span class="param-type"><a href="Sortable.html">Sortable</a></span>


            
            </td>
            
            
            
            
            
            <td class="description last"><p>where element was dragged from</p></td>
        </tr>
	
	
	</tbody>
</table></dl>

    

    

    

    

    

    

    

    

    

    
</dl>


    

    

    

    

    

    
</dd>

        
            
<dt>
    <div class="nameContainer">
        <h4 class="name" id="event:order">
            <a class="share-icon" href="#event:order"><span class="glyphicon glyphicon-link"></span></a>
            <span class="">
                order
            </span>
            
            
            
            
            
        </h4>

        
        <div class="tag-source">
            <a href="sortable.js.html#line868">sortable.js:868</a>
        </div>
        
    </div>

    
</dt>
<dd>

    
    <div class="description">
        <p>fires when a sortable is reordered</p>
    </div>
    

    

    

    

    
<dl class="details">
    

        <h5 class="subsection-title">Properties:</h5>

        <dl>

<table class="props">
    <thead>
	<tr>
		
		<th>Name</th>
		
		
		<th>Type</th>
		
		
		
		
		
		<th class="last">Description</th>
	</tr>
	</thead>
	
	<tbody>
	
	
        <tr>
            
                <td class="name"><code>element</code></td>
            
            
            <td class="type">
            
                
<span class="param-type">HTMLElement</span>


            
            </td>
            
            
            
            
            
            <td class="description last"><p>that was reordered</p></td>
        </tr>
	
	
	
        <tr>
            
                <td class="name"><code>sortable</code></td>
            
            
            <td class="type">
            
                
<span class="param-type"><a href="Sortable.html">Sortable</a></span>


            
            </td>
            
            
            
            
            
            <td class="description last"><p>where element was placed</p></td>
        </tr>
	
	
	</tbody>
</table></dl>

    

    

    

    

    

    

    

    

    

    
</dl>


    

    

    

    

    

    
</dd>

        
            
<dt>
    <div class="nameContainer">
        <h4 class="name" id="event:order-pending">
            <a class="share-icon" href="#event:order-pending"><span class="glyphicon glyphicon-link"></span></a>
            <span class="">
                order-pending
            </span>
            
            
            
            
            
        </h4>

        
        <div class="tag-source">
            <a href="sortable.js.html#line903">sortable.js:903</a>
        </div>
        
    </div>

    
</dt>
<dd>

    
    <div class="description">
        <p>fires when order was changed but element was not dropped yet</p>
    </div>
    

    

    

    

    
<dl class="details">
    

        <h5 class="subsection-title">Properties:</h5>

        <dl>

<table class="props">
    <thead>
	<tr>
		
		<th>Name</th>
		
		
		<th>Type</th>
		
		
		
		
		
		<th class="last">Description</th>
	</tr>
	</thead>
	
	<tbody>
	
	
        <tr>
            
                <td class="name"><code>element</code></td>
            
            
            <td class="type">
            
                
<span class="param-type">HTMLElement</span>


            
            </td>
            
            
            
            
            
            <td class="description last"><p>being dragged</p></td>
        </tr>
	
	
	
        <tr>
            
                <td class="name"><code>current</code></td>
            
            
            <td class="type">
            
                
<span class="param-type"><a href="Sortable.html">Sortable</a></span>


            
            </td>
            
            
            
            
            
            <td class="description last"><p>sortable with element placeholder</p></td>
        </tr>
	
	
	</tbody>
</table></dl>

    

    

    

    

    

    

    

    

    

    
</dl>


    

    

    

    

    

    
</dd>

        
            
<dt>
    <div class="nameContainer">
        <h4 class="name" id="event:pickup">
            <a class="share-icon" href="#event:pickup"><span class="glyphicon glyphicon-link"></span></a>
            <span class="">
                pickup
            </span>
            
            
            
            
            
        </h4>

        
        <div class="tag-source">
            <a href="sortable.js.html#line861">sortable.js:861</a>
        </div>
        
    </div>

    
</dt>
<dd>

    
    <div class="description">
        <p>fires when an element is picked up because it was moved beyond the options.threshold</p>
    </div>
    

    

    

    

    
<dl class="details">
    

        <h5 class="subsection-title">Properties:</h5>

        <dl>

<table class="props">
    <thead>
	<tr>
		
		<th>Name</th>
		
		
		<th>Type</th>
		
		
		
		
		
		<th class="last">Description</th>
	</tr>
	</thead>
	
	<tbody>
	
	
        <tr>
            
                <td class="name"><code>element</code></td>
            
            
            <td class="type">
            
                
<span class="param-type">HTMLElement</span>


            
            </td>
            
            
            
            
            
            <td class="description last"><p>being dragged</p></td>
        </tr>
	
	
	
        <tr>
            
                <td class="name"><code>current</code></td>
            
            
            <td class="type">
            
                
<span class="param-type"><a href="Sortable.html">Sortable</a></span>


            
            </td>
            
            
            
            
            
            <td class="description last"><p>sortable with element placeholder</p></td>
        </tr>
	
	
	</tbody>
</table></dl>

    

    

    

    

    

    

    

    

    

    
</dl>


    

    

    

    

    

    
</dd>

        
            
<dt>
    <div class="nameContainer">
        <h4 class="name" id="event:remove">
            <a class="share-icon" href="#event:remove"><span class="glyphicon glyphicon-link"></span></a>
            <span class="">
                remove
            </span>
            
            
            
            
            
        </h4>

        
        <div class="tag-source">
            <a href="sortable.js.html#line882">sortable.js:882</a>
        </div>
        
    </div>

    
</dt>
<dd>

    
    <div class="description">
        <p>fires when an element is removed from this sortable</p>
    </div>
    

    

    

    

    
<dl class="details">
    

        <h5 class="subsection-title">Properties:</h5>

        <dl>

<table class="props">
    <thead>
	<tr>
		
		<th>Name</th>
		
		
		<th>Type</th>
		
		
		
		
		
		<th class="last">Description</th>
	</tr>
	</thead>
	
	<tbody>
	
	
        <tr>
            
                <td class="name"><code>element</code></td>
            
            
            <td class="type">
            
                
<span class="param-type">HTMLElement</span>


            
            </td>
            
            
            
            
            
            <td class="description last"><p>removed</p></td>
        </tr>
	
	
	
        <tr>
            
                <td class="name"><code>sortable</code></td>
            
            
            <td class="type">
            
                
<span class="param-type"><a href="Sortable.html">Sortable</a></span>


            
            </td>
            
            
            
            
            
            <td class="description last"><p>where element was removed</p></td>
        </tr>
	
	
	</tbody>
</table></dl>

    

    

    

    

    

    

    

    

    

    
</dl>


    

    

    

    

    

    
</dd>

        
            
<dt>
    <div class="nameContainer">
        <h4 class="name" id="event:remove-pending">
            <a class="share-icon" href="#event:remove-pending"><span class="glyphicon glyphicon-link"></span></a>
            <span class="">
                remove-pending
            </span>
            
            
            
            
            
        </h4>

        
        <div class="tag-source">
            <a href="sortable.js.html#line917">sortable.js:917</a>
        </div>
        
    </div>

    
</dt>
<dd>

    
    <div class="description">
        <p>fires when element is removed but not dropped yet</p>
    </div>
    

    

    

    

    
<dl class="details">
    

        <h5 class="subsection-title">Properties:</h5>

        <dl>

<table class="props">
    <thead>
	<tr>
		
		<th>Name</th>
		
		
		<th>Type</th>
		
		
		
		
		
		<th class="last">Description</th>
	</tr>
	</thead>
	
	<tbody>
	
	
        <tr>
            
                <td class="name"><code>element</code></td>
            
            
            <td class="type">
            
                
<span class="param-type">HTMLElement</span>


            
            </td>
            
            
            
            
            
            <td class="description last"><p>being dragged</p></td>
        </tr>
	
	
	
        <tr>
            
                <td class="name"><code>current</code></td>
            
            
            <td class="type">
            
                
<span class="param-type"><a href="Sortable.html">Sortable</a></span>


            
            </td>
            
            
            
            
            
            <td class="description last"><p>sortable with element placeholder</p></td>
        </tr>
	
	
	</tbody>
</table></dl>

    

    

    

    

    

    

    

    

    

    
</dl>


    

    

    

    

    

    
</dd>

        
            
<dt>
    <div class="nameContainer">
        <h4 class="name" id="event:update">
            <a class="share-icon" href="#event:update"><span class="glyphicon glyphicon-link"></span></a>
            <span class="">
                update
            </span>
            
            
            
            
            
        </h4>

        
        <div class="tag-source">
            <a href="sortable.js.html#line896">sortable.js:896</a>
        </div>
        
    </div>

    
</dt>
<dd>

    
    <div class="description">
        <p>fires when the sortable is updated with an add, remove, or order change</p>
    </div>
    

    

    

    

    
<dl class="details">
    

        <h5 class="subsection-title">Properties:</h5>

        <dl>

<table class="props">
    <thead>
	<tr>
		
		<th>Name</th>
		
		
		<th>Type</th>
		
		
		
		
		
		<th class="last">Description</th>
	</tr>
	</thead>
	
	<tbody>
	
	
        <tr>
            
                <td class="name"><code>element</code></td>
            
            
            <td class="type">
            
                
<span class="param-type">HTMLElement</span>


            
            </td>
            
            
            
            
            
            <td class="description last"><p>changed</p></td>
        </tr>
	
	
	
        <tr>
            
                <td class="name"><code>sortable</code></td>
            
            
            <td class="type">
            
                
<span class="param-type"><a href="Sortable.html">Sortable</a></span>


            
            </td>
            
            
            
            
            
            <td class="description last"><p>with element</p></td>
        </tr>
	
	
	</tbody>
</table></dl>

    

    

    

    

    

    

    

    

    

    
</dl>


    

    

    

    

    

    
</dd>

        
            
<dt>
    <div class="nameContainer">
        <h4 class="name" id="event:update-pending">
            <a class="share-icon" href="#event:update-pending"><span class="glyphicon glyphicon-link"></span></a>
            <span class="">
                update-pending
            </span>
            
            
            
            
            
        </h4>

        
        <div class="tag-source">
            <a href="sortable.js.html#line931">sortable.js:931</a>
        </div>
        
    </div>

    
</dt>
<dd>

    
    <div class="description">
        <p>fires when an element is added, removed, or reorder but element has not dropped yet</p>
    </div>
    

    

    

    

    
<dl class="details">
    

        <h5 class="subsection-title">Properties:</h5>

        <dl>

<table class="props">
    <thead>
	<tr>
		
		<th>Name</th>
		
		
		<th>Type</th>
		
		
		
		
		
		<th class="last">Description</th>
	</tr>
	</thead>
	
	<tbody>
	
	
        <tr>
            
                <td class="name"><code>element</code></td>
            
            
            <td class="type">
            
                
<span class="param-type">HTMLElement</span>


            
            </td>
            
            
            
            
            
            <td class="description last"><p>being dragged</p></td>
        </tr>
	
	
	
        <tr>
            
                <td class="name"><code>current</code></td>
            
            
            <td class="type">
            
                
<span class="param-type"><a href="Sortable.html">Sortable</a></span>


            
            </td>
            
            
            
            
            
            <td class="description last"><p>sortable with element placeholder</p></td>
        </tr>
	
	
	</tbody>
</table></dl>

    

    

    

    

    

    

    

    

    

    
</dl>


    

    

    

    

    

    
</dd>

        </dl>
    
</article>

</section>





        

        <footer class="content-size">
            <div class="footer">
                Documentation generated by <a target="_blank" href="https://github.com/jsdoc3/jsdoc">JSDoc 3.5.5</a> on Fri Apr 13 2018 20:44:22 GMT+0800 (DST)
            </div>
        </footer>
    </div>
</div>
<script>prettyPrint();</script>
<script src="scripts/main.js"></script>
</body>
=======
<!DOCTYPE html>
<html>
<head>
    <meta charset="utf-8">
    <title>yy-sortable API Documentation</title>
    
    <meta name="description" content="Documentation for yy-sortable library" />
    
        <meta name="keywords" content="html5, javascript, drag-and-drop, sortable, ordered, list" />
        <meta name="keyword" content="html5, javascript, drag-and-drop, sortable, ordered, list" />
    
    
    
    <meta name="viewport" content="width=device-width, initial-scale=1">
    <script src="scripts/prettify/prettify.js"></script>
    <script src="scripts/prettify/lang-css.js"></script>
    <script src="scripts/jquery.min.js"></script>
    <!--[if lt IE 9]>
      <script src="//html5shiv.googlecode.com/svn/trunk/html5.js"></script>
    <![endif]-->
    <link href="https://fonts.googleapis.com/css?family=Libre+Franklin:400,700" rel="stylesheet">
    <link type="text/css" rel="stylesheet" href="styles/prettify-tomorrow.css">
    <link type="text/css" rel="stylesheet" href="styles/bootstrap.min.css">
    <link type="text/css" rel="stylesheet" href="styles/main.css">

    
    <script>
    var config = {"monospaceLinks":false,"cleverLinks":false,"default":{"outputSourceFiles":true},"applicationName":"yy-sortable","footer":"by YOPEY YOPEY LLC (yopeyopey.com)","copyright":"Copyright © 2018 YOPEY YOPEY LLC.","meta":{"title":"yy-sortable API Documentation","description":"Documentation for yy-sortable library","keyword":"html5, javascript, drag-and-drop, sortable, ordered, list"},"matomo":{"url":"https://analytics.yopeyopey.com/piwik/","id":13}};
    </script>
    

    
    <script type="text/javascript">
    var _paq = _paq || [];
    _paq.push(['trackPageView']);
    _paq.push(['enableLinkTracking']);
    (function() {
        var u="https://analytics.yopeyopey.com/piwik/";
        _paq.push(['setTrackerUrl', u+'piwik.php']);
        _paq.push(['setSiteId', '13']);
        var d=document, g=d.createElement('script'), s=d.getElementsByTagName('script')[0];
        g.type='text/javascript'; g.async=true; g.defer=true; g.src=u+'piwik.js'; s.parentNode.insertBefore(g,s);
    })();
    </script>
    
</head>
<body>
<div id="wrap" class="clearfix">
    
<div class="navigation">
    <h3 class="applicationName"><a href="index.html">yy-sortable</a></h3>
    <button id="menuToggle" class="btn btn-link btn-lg menu-toggle">
        <span class="glyphicon glyphicon-menu-hamburger"></span>
    </button>
    <div class="search">
        <input id="search" type="text" class="form-control input-md" placeholder="Search...">
    </div>
    <ul class="list">
    
        
        <li class="item" data-name="Sortable">
            <span class="title  ">
                
                <a href="Sortable.html">Sortable</a>
            </span>
            <ul class="members itemMembers">
            
            <span class="subtitle">Members</span>
            
                <li class="parent " data-name="Sortable.defaults"><a href="Sortable.html#.defaults">defaults</a></li>
            
            </ul>
            <ul class="typedefs itemMembers">
            
            <span class="subtitle">Typedefs</span>
            
                <li class="parent" data-name="Sortable~DefaultOptions"><a href="Sortable.html#~DefaultOptions">DefaultOptions</a></li>
            
            </ul>
            <ul class="typedefs itemMembers">
            
            </ul>
            <ul class="methods itemMembers">
            
            <span class="subtitle">Methods</span>
            
                <li class="parent  " data-name="Sortable.create"><a href="Sortable.html#.create">create</a></li>
            
                <li class="parent  " data-name="Sortable#_placeByDistance"><a href="Sortable.html#_placeByDistance">_placeByDistance</a></li>
            
                <li class="parent  " data-name="Sortable#add"><a href="Sortable.html#add">add</a></li>
            
                <li class="parent  " data-name="Sortable#attachElement"><a href="Sortable.html#attachElement">attachElement</a></li>
            
                <li class="parent  " data-name="Sortable#destroy"><a href="Sortable.html#destroy">destroy</a></li>
            
                <li class="parent  " data-name="Sortable#removeElement"><a href="Sortable.html#removeElement">removeElement</a></li>
            
            </ul>
            <ul class="events itemMembers">
            
            <span class="subtitle">Events</span>
            
                <li class="parent" data-name="Sortable#event:add"><a href="Sortable.html#event:add">add</a></li>
            
                <li class="parent" data-name="Sortable#event:add-pending"><a href="Sortable.html#event:add-pending">add-pending</a></li>
            
                <li class="parent" data-name="Sortable#event:delete"><a href="Sortable.html#event:delete">delete</a></li>
            
                <li class="parent" data-name="Sortable#event:delete-pending"><a href="Sortable.html#event:delete-pending">delete-pending</a></li>
            
                <li class="parent" data-name="Sortable#event:order"><a href="Sortable.html#event:order">order</a></li>
            
                <li class="parent" data-name="Sortable#event:order-pending"><a href="Sortable.html#event:order-pending">order-pending</a></li>
            
                <li class="parent" data-name="Sortable#event:pickup"><a href="Sortable.html#event:pickup">pickup</a></li>
            
                <li class="parent" data-name="Sortable#event:remove"><a href="Sortable.html#event:remove">remove</a></li>
            
                <li class="parent" data-name="Sortable#event:remove-pending"><a href="Sortable.html#event:remove-pending">remove-pending</a></li>
            
                <li class="parent" data-name="Sortable#event:update"><a href="Sortable.html#event:update">update</a></li>
            
                <li class="parent" data-name="Sortable#event:update-pending"><a href="Sortable.html#event:update-pending">update-pending</a></li>
            
            </ul>
        </li>
    
    </ul>
</div>
    <div class="main">
        
        <h1 class="page-title" data-filename="Viewport">Class: Sortable</h1>
        
        



<section>

<header>
    <div class="header content-size">
        <h2>Sortable
        </h2>
        
            <div class="class-description"><p>Sortable Class</p></div>
        
    </div>
</header>

<article class="content-size">
    <div class="container-overview">
    

    
        
<dt>
    <div class="nameContainer">
        <h4 class="name" id="Sortable">
            <a class="share-icon" href="#Sortable"><span class="glyphicon glyphicon-link"></span></a>
            <span class="">
                new Sortable
            </span>
            <span class="signature">(element, <span class="optional">options</span>)</span>
            
            
            
            
        </h4>

        
        <div class="tag-source">
            <a href="sortable.js.html#line10">sortable.js:10</a>
        </div>
        
    </div>

    
</dt>
<dd>

    
    <div class="description">
        <p>Create sortable list</p>
    </div>
    

    

    

    
        

<table class="params">
    <thead>
	<tr>
		
		<th>Name</th>
		
		
		<th>Type</th>
		
		
		
		<th class="last">Description</th>
	</tr>
	</thead>
	
	<tbody>
	
	
        <tr>
            
                <td class="name"><code>element</code></td>
            
            
            <td class="type">
            
                
<span class="param-type">HTMLElement</span>


            
            </td>
            
            
            
            <td class="description last">
                
                    
                    
                        
                    
                
                </td>
        </tr>
	
	
	
        <tr>
            
                <td class="name"><code>options</code></td>
            
            
            <td class="type">
            
                
<span class="param-type">object</span>


            
            </td>
            
            
            
            <td class="description last">
                
                    
                        <span class="optional">optional</span>
                    
                    
                        
                    
                
                
                

<table class="params">
    <thead>
	<tr>
		
		<th>Name</th>
		
		
		<th>Type</th>
		
		
		<th>Default</th>
		
		
		<th class="last">Description</th>
	</tr>
	</thead>
	
	<tbody>
	
	
        <tr>
            
                <td class="name"><code>name</code></td>
            
            
            <td class="type">
            
                
<span class="param-type">string</span>


            
            </td>
            
            
                <td class="default">
                
                    sortable
                
                </td>
            
            
            <td class="description last">
                
                    
                        <span class="optional">optional</span>
                    
                    
                        
                    
                
                <p>dragging is allowed between Sortables with the same name</p></td>
        </tr>
	
	
	
        <tr>
            
                <td class="name"><code>dragClass</code></td>
            
            
            <td class="type">
            
                
<span class="param-type">string</span>


            
            </td>
            
            
                <td class="default">
                
                </td>
            
            
            <td class="description last">
                
                    
                        <span class="optional">optional</span>
                    
                    
                        
                    
                
                <p>if set then drag only items with this className under element; otherwise drag all children</p></td>
        </tr>
	
	
	
        <tr>
            
                <td class="name"><code>orderClass</code></td>
            
            
            <td class="type">
            
                
<span class="param-type">string</span>


            
            </td>
            
            
                <td class="default">
                
                </td>
            
            
            <td class="description last">
                
                    
                        <span class="optional">optional</span>
                    
                    
                        
                    
                
                <p>use this class to include elements in ordering but not dragging; otherwise all children elements are included in when sorting and ordering</p></td>
        </tr>
	
	
	
        <tr>
            
                <td class="name"><code>deepSearch</code></td>
            
            
            <td class="type">
            
                
<span class="param-type">boolean</span>


            
            </td>
            
            
                <td class="default">
                
                </td>
            
            
            <td class="description last">
                
                    
                        <span class="optional">optional</span>
                    
                    
                        
                    
                
                <p>if dragClass and deepSearch then search all descendents of element for dragClass</p></td>
        </tr>
	
	
	
        <tr>
            
                <td class="name"><code>sort</code></td>
            
            
            <td class="type">
            
                
<span class="param-type">boolean</span>


            
            </td>
            
            
                <td class="default">
                
                    true
                
                </td>
            
            
            <td class="description last">
                
                    
                        <span class="optional">optional</span>
                    
                    
                        
                    
                
                <p>allow sorting within list</p></td>
        </tr>
	
	
	
        <tr>
            
                <td class="name"><code>drop</code></td>
            
            
            <td class="type">
            
                
<span class="param-type">boolean</span>


            
            </td>
            
            
                <td class="default">
                
                    true
                
                </td>
            
            
            <td class="description last">
                
                    
                        <span class="optional">optional</span>
                    
                    
                        
                    
                
                <p>allow drop from related sortables (doesn't impact reordering this sortable's children until the children are moved to a differen sortable)</p></td>
        </tr>
	
	
	
        <tr>
            
                <td class="name"><code>copy</code></td>
            
            
            <td class="type">
            
                
<span class="param-type">boolean</span>


            
            </td>
            
            
                <td class="default">
                
                    false
                
                </td>
            
            
            <td class="description last">
                
                    
                        <span class="optional">optional</span>
                    
                    
                        
                    
                
                <p>create copy when dragging an item (this disables sort=true for this sortable)</p></td>
        </tr>
	
	
	
        <tr>
            
                <td class="name"><code>orderId</code></td>
            
            
            <td class="type">
            
                
<span class="param-type">string</span>


            
            </td>
            
            
                <td class="default">
                
                    data-order
                
                </td>
            
            
            <td class="description last">
                
                    
                        <span class="optional">optional</span>
                    
                    
                        
                    
                
                <p>for ordered lists, use this data id to figure out sort order</p></td>
        </tr>
	
	
	
        <tr>
            
                <td class="name"><code>orderIdIsNumber</code></td>
            
            
            <td class="type">
            
                
<span class="param-type">boolean</span>


            
            </td>
            
            
                <td class="default">
                
                    true
                
                </td>
            
            
            <td class="description last">
                
                    
                        <span class="optional">optional</span>
                    
                    
                        
                    
                
                <p>use parseInt on options.sortId to properly sort numbers</p></td>
        </tr>
	
	
	
        <tr>
            
                <td class="name"><code>reverseOrder</code></td>
            
            
            <td class="type">
            
                
<span class="param-type">string</span>


            
            </td>
            
            
                <td class="default">
                
                </td>
            
            
            <td class="description last">
                
                    
                        <span class="optional">optional</span>
                    
                    
                        
                    
                
                <p>reverse sort the orderId</p></td>
        </tr>
	
	
	
        <tr>
            
                <td class="name"><code>offList</code></td>
            
            
            <td class="type">
            
                
<span class="param-type">string</span>


            
            </td>
            
            
                <td class="default">
                
                    closest
                
                </td>
            
            
            <td class="description last">
                
                    
                        <span class="optional">optional</span>
                    
                    
                        
                    
                
                <p>how to handle when an element is dropped outside a sortable: closest=drop in closest sortable; cancel=return to starting sortable; delete=remove from all sortables</p></td>
        </tr>
	
	
	
        <tr>
            
                <td class="name"><code>cursorHover</code></td>
            
            
            <td class="type">
            
                
<span class="param-type">string</span>


            
            </td>
            
            
                <td class="default">
                
                    grab -webkit-grab pointer
                
                </td>
            
            
            <td class="description last">
                
                    
                        <span class="optional">optional</span>
                    
                    
                        
                    
                
                <p>use this cursor list to set cursor when hovering over a sortable element</p></td>
        </tr>
	
	
	
        <tr>
            
                <td class="name"><code>cursorDown</code></td>
            
            
            <td class="type">
            
                
<span class="param-type">string</span>


            
            </td>
            
            
                <td class="default">
                
                    grabbing -webkit-grabbing pointer
                
                </td>
            
            
            <td class="description last">
                
                    
                        <span class="optional">optional</span>
                    
                    
                        
                    
                
                <p>use this cursor list to set cursor when mousedown/touchdown over a sortable element</p></td>
        </tr>
	
	
	
        <tr>
            
                <td class="name"><code>useIcons</code></td>
            
            
            <td class="type">
            
                
<span class="param-type">boolean</span>


            
            </td>
            
            
                <td class="default">
                
                    true
                
                </td>
            
            
            <td class="description last">
                
                    
                        <span class="optional">optional</span>
                    
                    
                        
                    
                
                <p>show icons when dragging</p></td>
        </tr>
	
	
	
        <tr>
            
                <td class="name"><code>icons</code></td>
            
            
            <td class="type">
            
                
<span class="param-type">object</span>


            
            </td>
            
            
                <td class="default">
                
                </td>
            
            
            <td class="description last">
                
                    
                        <span class="optional">optional</span>
                    
                    
                        
                    
                
                <p>default set of icons</p>
                

<table class="params">
    <thead>
	<tr>
		
		<th>Name</th>
		
		
		<th>Type</th>
		
		
		
		<th class="last">Description</th>
	</tr>
	</thead>
	
	<tbody>
	
	
        <tr>
            
                <td class="name"><code>reorder</code></td>
            
            
            <td class="type">
            
                
<span class="param-type">string</span>


            
            </td>
            
            
            
            <td class="description last">
                
                    
                        <span class="optional">optional</span>
                    
                    
                        
                    
                
                </td>
        </tr>
	
	
	
        <tr>
            
                <td class="name"><code>move</code></td>
            
            
            <td class="type">
            
                
<span class="param-type">string</span>


            
            </td>
            
            
            
            <td class="description last">
                
                    
                        <span class="optional">optional</span>
                    
                    
                        
                    
                
                </td>
        </tr>
	
	
	
        <tr>
            
                <td class="name"><code>copy</code></td>
            
            
            <td class="type">
            
                
<span class="param-type">string</span>


            
            </td>
            
            
            
            <td class="description last">
                
                    
                        <span class="optional">optional</span>
                    
                    
                        
                    
                
                </td>
        </tr>
	
	
	
        <tr>
            
                <td class="name"><code>delete</code></td>
            
            
            <td class="type">
            
                
<span class="param-type">string</span>


            
            </td>
            
            
            
            <td class="description last">
                
                    
                        <span class="optional">optional</span>
                    
                    
                        
                    
                
                </td>
        </tr>
	
	
	</tbody>
</table>
            </td>
        </tr>
	
	
	
        <tr>
            
                <td class="name"><code>customIcon</code></td>
            
            
            <td class="type">
            
                
<span class="param-type">string</span>


            
            </td>
            
            
                <td class="default">
                
                </td>
            
            
            <td class="description last">
                
                    
                        <span class="optional">optional</span>
                    
                    
                        
                    
                
                <p>source of custom image when over this sortable</p></td>
        </tr>
	
	
	</tbody>
</table>
            </td>
        </tr>
	
	
	</tbody>
</table>
    

    
<dl class="details">
    

    

    

    

    

    

    

    

    

    
</dl>


    

    

    

    

    

    
</dd>

    
    </div>

    

    

    

    

    

    
        <h3 class="subsection-title">Members</h3>

        <dl class="list-members">
            
<dt>
    <div class="nameContainer">
        <h4 class="name" id=".defaults">
            <a class="share-icon" href="#.defaults"><span class="glyphicon glyphicon-link"></span></a>
            <span class="">Sortable.defaults</span>
            <span class="type-signature type">DefaultOptions</span>
            
            <span class="access-signature">static</span>
            
            
        </h4>
    </div>
    
    
</dt>
<dd>
    
    <div class="description">
        <p>the global defaults for new Sortable objects</p>
    </div>
    
    
    
<dl class="details">
    

    

    

    

    

    

    

    

    

    
</dl>

    
    
</dd>

        </dl>
    

    
        <h3 class="subsection-title">Methods</h3>

        <dl class="list-methods">
            
<dt>
    <div class="nameContainer">
        <h4 class="name" id=".create">
            <a class="share-icon" href="#.create"><span class="glyphicon glyphicon-link"></span></a>
            <span class="">
                Sortable.create
            </span>
            <span class="signature">(elements, options)</span>
            
            <span class="access-signature">static</span>
            
            
        </h4>

        
        <div class="tag-source">
            <a href="sortable.js.html#line119">sortable.js:119</a>
        </div>
        
    </div>

    
</dt>
<dd>

    
    <div class="description">
        <p>create multiple sortable elements</p>
    </div>
    

    

    

    
        

<table class="params">
    <thead>
	<tr>
		
		<th>Name</th>
		
		
		<th>Type</th>
		
		
		
		<th class="last">Description</th>
	</tr>
	</thead>
	
	<tbody>
	
	
        <tr>
            
                <td class="name"><code>elements</code></td>
            
            
            <td class="type">
            
                
<span class="param-type">Array.&lt;HTMLElements></span>


            
            </td>
            
            
            
            <td class="description last">
                
                </td>
        </tr>
	
	
	
        <tr>
            
                <td class="name"><code>options</code></td>
            
            
            <td class="type">
            
                
<span class="param-type">object</span>


            
            </td>
            
            
            
            <td class="description last">
                
                <p>see constructor for options</p></td>
        </tr>
	
	
	</tbody>
</table>
    

    
<dl class="details">
    

    

    

    

    

    

    

    

    

    
</dl>


    

    

    

    

    

    
</dd>

        
            
<dt>
    <div class="nameContainer">
        <h4 class="name" id="_placeByDistance">
            <a class="share-icon" href="#_placeByDistance"><span class="glyphicon glyphicon-link"></span></a>
            <span class="">
                _placeByDistance
            </span>
            <span class="signature">(sortable, dragging, x, y)</span><span class="type-signature">boolean</span>
            
            
            
            
        </h4>

        
        <div class="tag-source">
            <a href="sortable.js.html#line727">sortable.js:727</a>
        </div>
        
    </div>

    
</dt>
<dd>

    
    <div class="description">
        <p>search for where to place using distance</p>
    </div>
    

    

    

    
        

<table class="params">
    <thead>
	<tr>
		
		<th>Name</th>
		
		
		<th>Type</th>
		
		
		
		<th class="last">Description</th>
	</tr>
	</thead>
	
	<tbody>
	
	
        <tr>
            
                <td class="name"><code>sortable</code></td>
            
            
            <td class="type">
            
                
<span class="param-type"><a href="Sortable.html">Sortable</a></span>


            
            </td>
            
            
            
            <td class="description last">
                
                </td>
        </tr>
	
	
	
        <tr>
            
                <td class="name"><code>dragging</code></td>
            
            
            <td class="type">
            
                
<span class="param-type">HTMLElement</span>


            
            </td>
            
            
            
            <td class="description last">
                
                </td>
        </tr>
	
	
	
        <tr>
            
                <td class="name"><code>x</code></td>
            
            
            <td class="type">
            
                
<span class="param-type">number</span>


            
            </td>
            
            
            
            <td class="description last">
                
                </td>
        </tr>
	
	
	
        <tr>
            
                <td class="name"><code>y</code></td>
            
            
            <td class="type">
            
                
<span class="param-type">number</span>


            
            </td>
            
            
            
            <td class="description last">
                
                </td>
        </tr>
	
	
	</tbody>
</table>
    

    
<dl class="details">
    

    

    

    

    

    

    

    

    

    
</dl>


    

    

    

    

    
    <h5>Returns:</h5>
    


<table class="params">
    <thead>
    <tr>
        
        <th>Type</th>
        <th class="last">Description</th>
    </tr>
    </thead>
    <tbody>
    
        <tr>
            
            <td class="type">
            
                        boolean
                        
                    
            </td>
            <td class="description last">false=nothing to do</td>
        </tr>
    
    </tbody>
</table>

    

    
</dd>

        
            
<dt>
    <div class="nameContainer">
        <h4 class="name" id="add">
            <a class="share-icon" href="#add"><span class="glyphicon glyphicon-link"></span></a>
            <span class="">
                add
            </span>
            <span class="signature">(element, index)</span>
            
            
            
            
        </h4>

        
        <div class="tag-source">
            <a href="sortable.js.html#line135">sortable.js:135</a>
        </div>
        
    </div>

    
</dt>
<dd>

    
    <div class="description">
        <p>add an element as a child of the sortable element; can also be used to swap between sortables
NOTE: this will not work with deep-type elements; use attachElement instead</p>
    </div>
    

    

    

    
        

<table class="params">
    <thead>
	<tr>
		
		<th>Name</th>
		
		
		<th>Type</th>
		
		
		
		<th class="last">Description</th>
	</tr>
	</thead>
	
	<tbody>
	
	
        <tr>
            
                <td class="name"><code>element</code></td>
            
            
            <td class="type">
            
                
<span class="param-type">HTMLElement</span>


            
            </td>
            
            
            
            <td class="description last">
                
                </td>
        </tr>
	
	
	
        <tr>
            
                <td class="name"><code>index</code></td>
            
            
            <td class="type">
            
                
<span class="param-type">number</span>


            
            </td>
            
            
            
            <td class="description last">
                
                </td>
        </tr>
	
	
	</tbody>
</table>
    

    
<dl class="details">
    

    

    

    

    

    

    

    

    

    
</dl>


    

    

    

    

    

    
</dd>

        
            
<dt>
    <div class="nameContainer">
        <h4 class="name" id="attachElement">
            <a class="share-icon" href="#attachElement"><span class="glyphicon glyphicon-link"></span></a>
            <span class="">
                attachElement
            </span>
            <span class="signature">(element)</span>
            
            
            
            
        </h4>

        
        <div class="tag-source">
            <a href="sortable.js.html#line197">sortable.js:197</a>
        </div>
        
    </div>

    
</dt>
<dd>

    
    <div class="description">
        <p>attaches an HTML element to the sortable; can also be used to swap between sortables
NOTE: you need to manually insert the element into this.element (this is useful when you have a deep structure)</p>
    </div>
    

    

    

    
        

<table class="params">
    <thead>
	<tr>
		
		<th>Name</th>
		
		
		<th>Type</th>
		
		
		
		<th class="last">Description</th>
	</tr>
	</thead>
	
	<tbody>
	
	
        <tr>
            
                <td class="name"><code>element</code></td>
            
            
            <td class="type">
            
                
<span class="param-type">HTMLElement</span>


            
            </td>
            
            
            
            <td class="description last">
                
                </td>
        </tr>
	
	
	</tbody>
</table>
    

    
<dl class="details">
    

    

    

    

    

    

    

    

    

    
</dl>


    

    

    

    

    

    
</dd>

        
            
<dt>
    <div class="nameContainer">
        <h4 class="name" id="destroy">
            <a class="share-icon" href="#destroy"><span class="glyphicon glyphicon-link"></span></a>
            <span class="">
                destroy
            </span>
            <span class="signature">()</span>
            
            
            
            
        </h4>

        
        <div class="tag-source">
            <a href="sortable.js.html#line93">sortable.js:93</a>
        </div>
        
    </div>

    
</dt>
<dd>

    
    <div class="description">
        <p>removes all event handlers from this.element and children</p>
    </div>
    

    

    

    

    
<dl class="details">
    

    

    

    

    

    

    

    

    

    
</dl>


    

    

    

    

    

    
</dd>

        
            
<dt>
    <div class="nameContainer">
        <h4 class="name" id="removeElement">
            <a class="share-icon" href="#removeElement"><span class="glyphicon glyphicon-link"></span></a>
            <span class="">
                removeElement
            </span>
            <span class="signature">(element)</span>
            
            
            
            
        </h4>

        
        <div class="tag-source">
            <a href="sortable.js.html#line231">sortable.js:231</a>
        </div>
        
    </div>

    
</dt>
<dd>

    
    <div class="description">
        <p>removes all events from an HTML element
NOTE: does not remove the element from its parent</p>
    </div>
    

    

    

    
        

<table class="params">
    <thead>
	<tr>
		
		<th>Name</th>
		
		
		<th>Type</th>
		
		
		
		<th class="last">Description</th>
	</tr>
	</thead>
	
	<tbody>
	
	
        <tr>
            
                <td class="name"><code>element</code></td>
            
            
            <td class="type">
            
                
<span class="param-type">HTMLElement</span>


            
            </td>
            
            
            
            <td class="description last">
                
                </td>
        </tr>
	
	
	</tbody>
</table>
    

    
<dl class="details">
    

    

    

    

    

    

    

    

    

    
</dl>


    

    

    

    

    

    
</dd>

        </dl>
    

    
        <h3 class="subsection-title">Type Definitions</h3>

        <dl class="list-definitions">
                
<dt>
    <div class="nameContainer">
        <h4 class="name" id="~DefaultOptions">
            <a class="share-icon" href="#~DefaultOptions"><span class="glyphicon glyphicon-link"></span></a>
            <span class="">DefaultOptions</span>
            <span class="type-signature type">object</span>
            
            
            
            
        </h4>
    </div>
    
    
</dt>
<dd>
    
    <div class="description">
        <p>Options for Sortable</p>
    </div>
    
    
    
<dl class="details">
    

        <h5 class="subsection-title">Properties:</h5>

        <dl>

<table class="props">
    <thead>
	<tr>
		
		<th>Name</th>
		
		
		<th>Type</th>
		
		
		<th>Argument</th>
		
		
		
		<th>Default</th>
		
		
		<th class="last">Description</th>
	</tr>
	</thead>
	
	<tbody>
	
	
        <tr>
            
                <td class="name"><code>options.name</code></td>
            
            
            <td class="type">
            
                
<span class="param-type">string</span>


            
            </td>
            
            
                <td class="attributes">
                
                    &lt;optional><br>
                
                    
                
                </td>
            
            
            
                <td class="default">
                
                    sortable
                
                </td>
            
            
            <td class="description last"><p>dragging is allowed between Sortables with the same name</p></td>
        </tr>
	
	
	
        <tr>
            
                <td class="name"><code>options.dragClass</code></td>
            
            
            <td class="type">
            
                
<span class="param-type">string</span>


            
            </td>
            
            
                <td class="attributes">
                
                    &lt;optional><br>
                
                    
                
                </td>
            
            
            
                <td class="default">
                
                </td>
            
            
            <td class="description last"><p>if set then drag only items with this className under element; otherwise drag all children</p></td>
        </tr>
	
	
	
        <tr>
            
                <td class="name"><code>options.orderClass</code></td>
            
            
            <td class="type">
            
                
<span class="param-type">string</span>


            
            </td>
            
            
                <td class="attributes">
                
                    &lt;optional><br>
                
                    
                
                </td>
            
            
            
                <td class="default">
                
                </td>
            
            
            <td class="description last"><p>use this class to include elements in ordering but not dragging; otherwise all children elements are included in when sorting and ordering</p></td>
        </tr>
	
	
	
        <tr>
            
                <td class="name"><code>options.deepSearch</code></td>
            
            
            <td class="type">
            
                
<span class="param-type">boolean</span>


            
            </td>
            
            
                <td class="attributes">
                
                    &lt;optional><br>
                
                    
                
                </td>
            
            
            
                <td class="default">
                
                </td>
            
            
            <td class="description last"><p>if dragClass and deepSearch then search all descendents of element for dragClass</p></td>
        </tr>
	
	
	
        <tr>
            
                <td class="name"><code>options.sort</code></td>
            
            
            <td class="type">
            
                
<span class="param-type">boolean</span>


            
            </td>
            
            
                <td class="attributes">
                
                    &lt;optional><br>
                
                    
                
                </td>
            
            
            
                <td class="default">
                
                    true
                
                </td>
            
            
            <td class="description last"><p>allow sorting within list</p></td>
        </tr>
	
	
	
        <tr>
            
                <td class="name"><code>options.drop</code></td>
            
            
            <td class="type">
            
                
<span class="param-type">boolean</span>


            
            </td>
            
            
                <td class="attributes">
                
                    &lt;optional><br>
                
                    
                
                </td>
            
            
            
                <td class="default">
                
                    true
                
                </td>
            
            
            <td class="description last"><p>allow drop from related sortables (doesn't impact reordering this sortable's children until the children are moved to a differen sortable)</p></td>
        </tr>
	
	
	
        <tr>
            
                <td class="name"><code>options.copy</code></td>
            
            
            <td class="type">
            
                
<span class="param-type">boolean</span>


            
            </td>
            
            
                <td class="attributes">
                
                    &lt;optional><br>
                
                    
                
                </td>
            
            
            
                <td class="default">
                
                    false
                
                </td>
            
            
            <td class="description last"><p>create copy when dragging an item (this disables sort=true for this sortable)</p></td>
        </tr>
	
	
	
        <tr>
            
                <td class="name"><code>options.orderId</code></td>
            
            
            <td class="type">
            
                
<span class="param-type">string</span>


            
            </td>
            
            
                <td class="attributes">
                
                    &lt;optional><br>
                
                    
                
                </td>
            
            
            
                <td class="default">
                
                    data-order
                
                </td>
            
            
            <td class="description last"><p>for ordered lists, use this data id to figure out sort order</p></td>
        </tr>
	
	
	
        <tr>
            
                <td class="name"><code>options.orderIdIsNumber</code></td>
            
            
            <td class="type">
            
                
<span class="param-type">boolean</span>


            
            </td>
            
            
                <td class="attributes">
                
                    &lt;optional><br>
                
                    
                
                </td>
            
            
            
                <td class="default">
                
                    true
                
                </td>
            
            
            <td class="description last"><p>use parseInt on options.sortId to properly sort numbers</p></td>
        </tr>
	
	
	
        <tr>
            
                <td class="name"><code>options.reverseOrder</code></td>
            
            
            <td class="type">
            
                
<span class="param-type">string</span>


            
            </td>
            
            
                <td class="attributes">
                
                    &lt;optional><br>
                
                    
                
                </td>
            
            
            
                <td class="default">
                
                </td>
            
            
            <td class="description last"><p>reverse sort the orderId</p></td>
        </tr>
	
	
	
        <tr>
            
                <td class="name"><code>options.alwaysInList</code></td>
            
            
            <td class="type">
            
                
<span class="param-type">boolean</span>


            
            </td>
            
            
                <td class="attributes">
                
                    &lt;optional><br>
                
                    
                
                </td>
            
            
            
                <td class="default">
                
                    true
                
                </td>
            
            
            <td class="description last"><p>place element inside closest related Sortable object; if set to false then the object is removed if dropped outside related sortables</p></td>
        </tr>
	
	
	
        <tr>
            
                <td class="name"><code>options.returnToOriginal</code></td>
            
            
            <td class="type">
            
                
<span class="param-type">boolean</span>


            
            </td>
            
            
                <td class="attributes">
                
                    &lt;optional><br>
                
                    
                
                </td>
            
            
            
                <td class="default">
                
                    true
                
                </td>
            
            
            <td class="description last"><p>if alwaysInList=false and element is dropped where there are no sortables then the element is returned to its starting sortable</p></td>
        </tr>
	
	
	
        <tr>
            
                <td class="name"><code>options.cursorHover</code></td>
            
            
            <td class="type">
            
                
<span class="param-type">string</span>


            
            </td>
            
            
                <td class="attributes">
                
                    &lt;optional><br>
                
                    
                
                </td>
            
            
            
                <td class="default">
                
                    grab -webkit-grab pointer
                
                </td>
            
            
            <td class="description last"><p>use this cursor list to set cursor when hovering over a sortable element</p></td>
        </tr>
	
	
	
        <tr>
            
                <td class="name"><code>options.cursorDown</code></td>
            
            
            <td class="type">
            
                
<span class="param-type">string</span>


            
            </td>
            
            
                <td class="attributes">
                
                    &lt;optional><br>
                
                    
                
                </td>
            
            
            
                <td class="default">
                
                    grabbing -webkit-grabbing pointer
                
                </td>
            
            
            <td class="description last"><p>use this cursor list to set cursor when mousedown/touchdown over a sortable element</p></td>
        </tr>
	
	
	
        <tr>
            
                <td class="name"><code>options.useIcons</code></td>
            
            
            <td class="type">
            
                
<span class="param-type">boolean</span>


            
            </td>
            
            
                <td class="attributes">
                
                    &lt;optional><br>
                
                    
                
                </td>
            
            
            
                <td class="default">
                
                    true
                
                </td>
            
            
            <td class="description last"><p>show icons when dragging</p></td>
        </tr>
	
	
	
        <tr>
            
                <td class="name"><code>options.icons</code></td>
            
            
            <td class="type">
            
                
<span class="param-type">object</span>


            
            </td>
            
            
                <td class="attributes">
                
                    &lt;optional><br>
                
                    
                
                </td>
            
            
            
                <td class="default">
                
                </td>
            
            
            <td class="description last"><p>default set of icons</p>
                <h6>Properties</h6>

<table class="props">
    <thead>
	<tr>
		
		<th>Name</th>
		
		
		<th>Type</th>
		
		
		<th>Argument</th>
		
		
		
		
		<th class="last">Description</th>
	</tr>
	</thead>
	
	<tbody>
	
	
        <tr>
            
                <td class="name"><code>reorder</code></td>
            
            
            <td class="type">
            
                
<span class="param-type">string</span>


            
            </td>
            
            
                <td class="attributes">
                
                    &lt;optional><br>
                
                    
                
                </td>
            
            
            
            
            <td class="description last"></td>
        </tr>
	
	
	
        <tr>
            
                <td class="name"><code>move</code></td>
            
            
            <td class="type">
            
                
<span class="param-type">string</span>


            
            </td>
            
            
                <td class="attributes">
                
                    &lt;optional><br>
                
                    
                
                </td>
            
            
            
            
            <td class="description last"></td>
        </tr>
	
	
	
        <tr>
            
                <td class="name"><code>copy</code></td>
            
            
            <td class="type">
            
                
<span class="param-type">string</span>


            
            </td>
            
            
                <td class="attributes">
                
                    &lt;optional><br>
                
                    
                
                </td>
            
            
            
            
            <td class="description last"></td>
        </tr>
	
	
	
        <tr>
            
                <td class="name"><code>delete</code></td>
            
            
            <td class="type">
            
                
<span class="param-type">string</span>


            
            </td>
            
            
                <td class="attributes">
                
                    &lt;optional><br>
                
                    
                
                </td>
            
            
            
            
            <td class="description last"></td>
        </tr>
	
	
	</tbody>
</table>
            </td>
        </tr>
	
	
	
        <tr>
            
                <td class="name"><code>options.customIcon</code></td>
            
            
            <td class="type">
            
                
<span class="param-type">string</span>


            
            </td>
            
            
                <td class="attributes">
                
                    &lt;optional><br>
                
                    
                
                </td>
            
            
            
                <td class="default">
                
                </td>
            
            
            <td class="description last"><p>source of custom image when over this sortable</p></td>
        </tr>
	
	
	</tbody>
</table></dl>

    

    

    

    

    

    

    

    

    

    
</dl>

    
    
</dd>

            </dl>
    

    

    
        <h3 class="subsection-title">Events</h3>

        <dl class="list-events">
            
<dt>
    <div class="nameContainer">
        <h4 class="name" id="event:add">
            <a class="share-icon" href="#event:add"><span class="glyphicon glyphicon-link"></span></a>
            <span class="">
                add
            </span>
            
            
            
            
            
        </h4>

        
        <div class="tag-source">
            <a href="sortable.js.html#line860">sortable.js:860</a>
        </div>
        
    </div>

    
</dt>
<dd>

    
    <div class="description">
        <p>fires when an element is added to this sortable</p>
    </div>
    

    

    

    

    
<dl class="details">
    

        <h5 class="subsection-title">Properties:</h5>

        <dl>

<table class="props">
    <thead>
	<tr>
		
		<th>Name</th>
		
		
		<th>Type</th>
		
		
		
		
		
		<th class="last">Description</th>
	</tr>
	</thead>
	
	<tbody>
	
	
        <tr>
            
                <td class="name"><code>element</code></td>
            
            
            <td class="type">
            
                
<span class="param-type">HTMLElement</span>


            
            </td>
            
            
            
            
            
            <td class="description last"><p>added</p></td>
        </tr>
	
	
	
        <tr>
            
                <td class="name"><code>sortable</code></td>
            
            
            <td class="type">
            
                
<span class="param-type"><a href="Sortable.html">Sortable</a></span>


            
            </td>
            
            
            
            
            
            <td class="description last"><p>where element was added</p></td>
        </tr>
	
	
	</tbody>
</table></dl>

    

    

    

    

    

    

    

    

    

    
</dl>


    

    

    

    

    

    
</dd>

        
            
<dt>
    <div class="nameContainer">
        <h4 class="name" id="event:add-pending">
            <a class="share-icon" href="#event:add-pending"><span class="glyphicon glyphicon-link"></span></a>
            <span class="">
                add-pending
            </span>
            
            
            
            
            
        </h4>

        
        <div class="tag-source">
            <a href="sortable.js.html#line895">sortable.js:895</a>
        </div>
        
    </div>

    
</dt>
<dd>

    
    <div class="description">
        <p>fires when element is added but not dropped yet</p>
    </div>
    

    

    

    

    
<dl class="details">
    

        <h5 class="subsection-title">Properties:</h5>

        <dl>

<table class="props">
    <thead>
	<tr>
		
		<th>Name</th>
		
		
		<th>Type</th>
		
		
		
		
		
		<th class="last">Description</th>
	</tr>
	</thead>
	
	<tbody>
	
	
        <tr>
            
                <td class="name"><code>element</code></td>
            
            
            <td class="type">
            
                
<span class="param-type">HTMLElement</span>


            
            </td>
            
            
            
            
            
            <td class="description last"><p>being dragged</p></td>
        </tr>
	
	
	
        <tr>
            
                <td class="name"><code>current</code></td>
            
            
            <td class="type">
            
                
<span class="param-type"><a href="Sortable.html">Sortable</a></span>


            
            </td>
            
            
            
            
            
            <td class="description last"><p>sortable with element placeholder</p></td>
        </tr>
	
	
	</tbody>
</table></dl>

    

    

    

    

    

    

    

    

    

    
</dl>


    

    

    

    

    

    
</dd>

        
            
<dt>
    <div class="nameContainer">
        <h4 class="name" id="event:delete">
            <a class="share-icon" href="#event:delete"><span class="glyphicon glyphicon-link"></span></a>
            <span class="">
                delete
            </span>
            
            
            
            
            
        </h4>

        
        <div class="tag-source">
            <a href="sortable.js.html#line874">sortable.js:874</a>
        </div>
        
    </div>

    
</dt>
<dd>

    
    <div class="description">
        <p>fires when an element is removed from all sortables</p>
    </div>
    

    

    

    

    
<dl class="details">
    

        <h5 class="subsection-title">Properties:</h5>

        <dl>

<table class="props">
    <thead>
	<tr>
		
		<th>Name</th>
		
		
		<th>Type</th>
		
		
		
		
		
		<th class="last">Description</th>
	</tr>
	</thead>
	
	<tbody>
	
	
        <tr>
            
                <td class="name"><code>element</code></td>
            
            
            <td class="type">
            
                
<span class="param-type">HTMLElement</span>


            
            </td>
            
            
            
            
            
            <td class="description last"><p>removed</p></td>
        </tr>
	
	
	
        <tr>
            
                <td class="name"><code>sortable</code></td>
            
            
            <td class="type">
            
                
<span class="param-type"><a href="Sortable.html">Sortable</a></span>


            
            </td>
            
            
            
            
            
            <td class="description last"><p>where element was dragged from</p></td>
        </tr>
	
	
	</tbody>
</table></dl>

    

    

    

    

    

    

    

    

    

    
</dl>


    

    

    

    

    

    
</dd>

        
            
<dt>
    <div class="nameContainer">
        <h4 class="name" id="event:delete-pending">
            <a class="share-icon" href="#event:delete-pending"><span class="glyphicon glyphicon-link"></span></a>
            <span class="">
                delete-pending
            </span>
            
            
            
            
            
        </h4>

        
        <div class="tag-source">
            <a href="sortable.js.html#line909">sortable.js:909</a>
        </div>
        
    </div>

    
</dt>
<dd>

    
    <div class="description">
        <p>fires when an element is about to be removed from all sortables</p>
    </div>
    

    

    

    

    
<dl class="details">
    

        <h5 class="subsection-title">Properties:</h5>

        <dl>

<table class="props">
    <thead>
	<tr>
		
		<th>Name</th>
		
		
		<th>Type</th>
		
		
		
		
		
		<th class="last">Description</th>
	</tr>
	</thead>
	
	<tbody>
	
	
        <tr>
            
                <td class="name"><code>element</code></td>
            
            
            <td class="type">
            
                
<span class="param-type">HTMLElement</span>


            
            </td>
            
            
            
            
            
            <td class="description last"><p>removed</p></td>
        </tr>
	
	
	
        <tr>
            
                <td class="name"><code>sortable</code></td>
            
            
            <td class="type">
            
                
<span class="param-type"><a href="Sortable.html">Sortable</a></span>


            
            </td>
            
            
            
            
            
            <td class="description last"><p>where element was dragged from</p></td>
        </tr>
	
	
	</tbody>
</table></dl>

    

    

    

    

    

    

    

    

    

    
</dl>


    

    

    

    

    

    
</dd>

        
            
<dt>
    <div class="nameContainer">
        <h4 class="name" id="event:order">
            <a class="share-icon" href="#event:order"><span class="glyphicon glyphicon-link"></span></a>
            <span class="">
                order
            </span>
            
            
            
            
            
        </h4>

        
        <div class="tag-source">
            <a href="sortable.js.html#line853">sortable.js:853</a>
        </div>
        
    </div>

    
</dt>
<dd>

    
    <div class="description">
        <p>fires when a sortable is reordered</p>
    </div>
    

    

    

    

    
<dl class="details">
    

        <h5 class="subsection-title">Properties:</h5>

        <dl>

<table class="props">
    <thead>
	<tr>
		
		<th>Name</th>
		
		
		<th>Type</th>
		
		
		
		
		
		<th class="last">Description</th>
	</tr>
	</thead>
	
	<tbody>
	
	
        <tr>
            
                <td class="name"><code>element</code></td>
            
            
            <td class="type">
            
                
<span class="param-type">HTMLElement</span>


            
            </td>
            
            
            
            
            
            <td class="description last"><p>that was reordered</p></td>
        </tr>
	
	
	
        <tr>
            
                <td class="name"><code>sortable</code></td>
            
            
            <td class="type">
            
                
<span class="param-type"><a href="Sortable.html">Sortable</a></span>


            
            </td>
            
            
            
            
            
            <td class="description last"><p>where element was placed</p></td>
        </tr>
	
	
	</tbody>
</table></dl>

    

    

    

    

    

    

    

    

    

    
</dl>


    

    

    

    

    

    
</dd>

        
            
<dt>
    <div class="nameContainer">
        <h4 class="name" id="event:order-pending">
            <a class="share-icon" href="#event:order-pending"><span class="glyphicon glyphicon-link"></span></a>
            <span class="">
                order-pending
            </span>
            
            
            
            
            
        </h4>

        
        <div class="tag-source">
            <a href="sortable.js.html#line888">sortable.js:888</a>
        </div>
        
    </div>

    
</dt>
<dd>

    
    <div class="description">
        <p>fires when order was changed but element was not dropped yet</p>
    </div>
    

    

    

    

    
<dl class="details">
    

        <h5 class="subsection-title">Properties:</h5>

        <dl>

<table class="props">
    <thead>
	<tr>
		
		<th>Name</th>
		
		
		<th>Type</th>
		
		
		
		
		
		<th class="last">Description</th>
	</tr>
	</thead>
	
	<tbody>
	
	
        <tr>
            
                <td class="name"><code>element</code></td>
            
            
            <td class="type">
            
                
<span class="param-type">HTMLElement</span>


            
            </td>
            
            
            
            
            
            <td class="description last"><p>being dragged</p></td>
        </tr>
	
	
	
        <tr>
            
                <td class="name"><code>current</code></td>
            
            
            <td class="type">
            
                
<span class="param-type"><a href="Sortable.html">Sortable</a></span>


            
            </td>
            
            
            
            
            
            <td class="description last"><p>sortable with element placeholder</p></td>
        </tr>
	
	
	</tbody>
</table></dl>

    

    

    

    

    

    

    

    

    

    
</dl>


    

    

    

    

    

    
</dd>

        
            
<dt>
    <div class="nameContainer">
        <h4 class="name" id="event:pickup">
            <a class="share-icon" href="#event:pickup"><span class="glyphicon glyphicon-link"></span></a>
            <span class="">
                pickup
            </span>
            
            
            
            
            
        </h4>

        
        <div class="tag-source">
            <a href="sortable.js.html#line846">sortable.js:846</a>
        </div>
        
    </div>

    
</dt>
<dd>

    
    <div class="description">
        <p>fires when an element is picked up because it was moved beyond the options.threshold</p>
    </div>
    

    

    

    

    
<dl class="details">
    

        <h5 class="subsection-title">Properties:</h5>

        <dl>

<table class="props">
    <thead>
	<tr>
		
		<th>Name</th>
		
		
		<th>Type</th>
		
		
		
		
		
		<th class="last">Description</th>
	</tr>
	</thead>
	
	<tbody>
	
	
        <tr>
            
                <td class="name"><code>element</code></td>
            
            
            <td class="type">
            
                
<span class="param-type">HTMLElement</span>


            
            </td>
            
            
            
            
            
            <td class="description last"><p>being dragged</p></td>
        </tr>
	
	
	
        <tr>
            
                <td class="name"><code>current</code></td>
            
            
            <td class="type">
            
                
<span class="param-type"><a href="Sortable.html">Sortable</a></span>


            
            </td>
            
            
            
            
            
            <td class="description last"><p>sortable with element placeholder</p></td>
        </tr>
	
	
	</tbody>
</table></dl>

    

    

    

    

    

    

    

    

    

    
</dl>


    

    

    

    

    

    
</dd>

        
            
<dt>
    <div class="nameContainer">
        <h4 class="name" id="event:remove">
            <a class="share-icon" href="#event:remove"><span class="glyphicon glyphicon-link"></span></a>
            <span class="">
                remove
            </span>
            
            
            
            
            
        </h4>

        
        <div class="tag-source">
            <a href="sortable.js.html#line867">sortable.js:867</a>
        </div>
        
    </div>

    
</dt>
<dd>

    
    <div class="description">
        <p>fires when an element is removed from this sortable</p>
    </div>
    

    

    

    

    
<dl class="details">
    

        <h5 class="subsection-title">Properties:</h5>

        <dl>

<table class="props">
    <thead>
	<tr>
		
		<th>Name</th>
		
		
		<th>Type</th>
		
		
		
		
		
		<th class="last">Description</th>
	</tr>
	</thead>
	
	<tbody>
	
	
        <tr>
            
                <td class="name"><code>element</code></td>
            
            
            <td class="type">
            
                
<span class="param-type">HTMLElement</span>


            
            </td>
            
            
            
            
            
            <td class="description last"><p>removed</p></td>
        </tr>
	
	
	
        <tr>
            
                <td class="name"><code>sortable</code></td>
            
            
            <td class="type">
            
                
<span class="param-type"><a href="Sortable.html">Sortable</a></span>


            
            </td>
            
            
            
            
            
            <td class="description last"><p>where element was removed</p></td>
        </tr>
	
	
	</tbody>
</table></dl>

    

    

    

    

    

    

    

    

    

    
</dl>


    

    

    

    

    

    
</dd>

        
            
<dt>
    <div class="nameContainer">
        <h4 class="name" id="event:remove-pending">
            <a class="share-icon" href="#event:remove-pending"><span class="glyphicon glyphicon-link"></span></a>
            <span class="">
                remove-pending
            </span>
            
            
            
            
            
        </h4>

        
        <div class="tag-source">
            <a href="sortable.js.html#line902">sortable.js:902</a>
        </div>
        
    </div>

    
</dt>
<dd>

    
    <div class="description">
        <p>fires when element is removed but not dropped yet</p>
    </div>
    

    

    

    

    
<dl class="details">
    

        <h5 class="subsection-title">Properties:</h5>

        <dl>

<table class="props">
    <thead>
	<tr>
		
		<th>Name</th>
		
		
		<th>Type</th>
		
		
		
		
		
		<th class="last">Description</th>
	</tr>
	</thead>
	
	<tbody>
	
	
        <tr>
            
                <td class="name"><code>element</code></td>
            
            
            <td class="type">
            
                
<span class="param-type">HTMLElement</span>


            
            </td>
            
            
            
            
            
            <td class="description last"><p>being dragged</p></td>
        </tr>
	
	
	
        <tr>
            
                <td class="name"><code>current</code></td>
            
            
            <td class="type">
            
                
<span class="param-type"><a href="Sortable.html">Sortable</a></span>


            
            </td>
            
            
            
            
            
            <td class="description last"><p>sortable with element placeholder</p></td>
        </tr>
	
	
	</tbody>
</table></dl>

    

    

    

    

    

    

    

    

    

    
</dl>


    

    

    

    

    

    
</dd>

        
            
<dt>
    <div class="nameContainer">
        <h4 class="name" id="event:update">
            <a class="share-icon" href="#event:update"><span class="glyphicon glyphicon-link"></span></a>
            <span class="">
                update
            </span>
            
            
            
            
            
        </h4>

        
        <div class="tag-source">
            <a href="sortable.js.html#line881">sortable.js:881</a>
        </div>
        
    </div>

    
</dt>
<dd>

    
    <div class="description">
        <p>fires when the sortable is updated with an add, remove, or order change</p>
    </div>
    

    

    

    

    
<dl class="details">
    

        <h5 class="subsection-title">Properties:</h5>

        <dl>

<table class="props">
    <thead>
	<tr>
		
		<th>Name</th>
		
		
		<th>Type</th>
		
		
		
		
		
		<th class="last">Description</th>
	</tr>
	</thead>
	
	<tbody>
	
	
        <tr>
            
                <td class="name"><code>element</code></td>
            
            
            <td class="type">
            
                
<span class="param-type">HTMLElement</span>


            
            </td>
            
            
            
            
            
            <td class="description last"><p>changed</p></td>
        </tr>
	
	
	
        <tr>
            
                <td class="name"><code>sortable</code></td>
            
            
            <td class="type">
            
                
<span class="param-type"><a href="Sortable.html">Sortable</a></span>


            
            </td>
            
            
            
            
            
            <td class="description last"><p>with element</p></td>
        </tr>
	
	
	</tbody>
</table></dl>

    

    

    

    

    

    

    

    

    

    
</dl>


    

    

    

    

    

    
</dd>

        
            
<dt>
    <div class="nameContainer">
        <h4 class="name" id="event:update-pending">
            <a class="share-icon" href="#event:update-pending"><span class="glyphicon glyphicon-link"></span></a>
            <span class="">
                update-pending
            </span>
            
            
            
            
            
        </h4>

        
        <div class="tag-source">
            <a href="sortable.js.html#line916">sortable.js:916</a>
        </div>
        
    </div>

    
</dt>
<dd>

    
    <div class="description">
        <p>fires when an element is added, removed, or reorder but element has not dropped yet</p>
    </div>
    

    

    

    

    
<dl class="details">
    

        <h5 class="subsection-title">Properties:</h5>

        <dl>

<table class="props">
    <thead>
	<tr>
		
		<th>Name</th>
		
		
		<th>Type</th>
		
		
		
		
		
		<th class="last">Description</th>
	</tr>
	</thead>
	
	<tbody>
	
	
        <tr>
            
                <td class="name"><code>element</code></td>
            
            
            <td class="type">
            
                
<span class="param-type">HTMLElement</span>


            
            </td>
            
            
            
            
            
            <td class="description last"><p>being dragged</p></td>
        </tr>
	
	
	
        <tr>
            
                <td class="name"><code>current</code></td>
            
            
            <td class="type">
            
                
<span class="param-type"><a href="Sortable.html">Sortable</a></span>


            
            </td>
            
            
            
            
            
            <td class="description last"><p>sortable with element placeholder</p></td>
        </tr>
	
	
	</tbody>
</table></dl>

    

    

    

    

    

    

    

    

    

    
</dl>


    

    

    

    

    

    
</dd>

        </dl>
    
</article>

</section>





        

        <footer class="content-size">
            <div class="footer">
                Documentation generated by <a target="_blank" href="https://github.com/jsdoc3/jsdoc">JSDoc 3.5.5</a> on Fri Apr 13 2018 13:34:16 GMT+0800 (DST)
            </div>
        </footer>
    </div>
</div>
<script>prettyPrint();</script>
<script src="scripts/main.js"></script>
</body>
>>>>>>> 2f908757
</html><|MERGE_RESOLUTION|>--- conflicted
+++ resolved
@@ -1,17 +1,16 @@
-<<<<<<< HEAD
 <!DOCTYPE html>
 <html>
 <head>
     <meta charset="utf-8">
     <title>yy-sortable API Documentation</title>
-    
+
     <meta name="description" content="Documentation for yy-sortable library" />
-    
+
         <meta name="keywords" content="html5, javascript, drag-and-drop, sortable, ordered, list" />
         <meta name="keyword" content="html5, javascript, drag-and-drop, sortable, ordered, list" />
-    
-    
-    
+
+
+
     <meta name="viewport" content="width=device-width, initial-scale=1">
     <script src="scripts/prettify/prettify.js"></script>
     <script src="scripts/prettify/lang-css.js"></script>
@@ -24,13 +23,13 @@
     <link type="text/css" rel="stylesheet" href="styles/bootstrap.min.css">
     <link type="text/css" rel="stylesheet" href="styles/main.css">
 
-    
+
     <script>
     var config = {"monospaceLinks":false,"cleverLinks":false,"default":{"outputSourceFiles":true},"applicationName":"yy-sortable","footer":"by YOPEY YOPEY LLC (yopeyopey.com)","copyright":"Copyright © 2018 YOPEY YOPEY LLC.","meta":{"title":"yy-sortable API Documentation","description":"Documentation for yy-sortable library","keyword":"html5, javascript, drag-and-drop, sortable, ordered, list"},"matomo":{"url":"https://analytics.yopeyopey.com/piwik/","id":13}};
     </script>
-    
-
-    
+
+
+
     <script type="text/javascript">
     var _paq = _paq || [];
     _paq.push(['trackPageView']);
@@ -43,11 +42,11 @@
         g.type='text/javascript'; g.async=true; g.defer=true; g.src=u+'piwik.js'; s.parentNode.insertBefore(g,s);
     })();
     </script>
-    
+
 </head>
 <body>
 <div id="wrap" class="clearfix">
-    
+
 <div class="navigation">
     <h3 class="applicationName"><a href="index.html">yy-sortable</a></h3>
     <button id="menuToggle" class="btn btn-link btn-lg menu-toggle">
@@ -57,83 +56,83 @@
         <input id="search" type="text" class="form-control input-md" placeholder="Search...">
     </div>
     <ul class="list">
-    
-        
+
+
         <li class="item" data-name="Sortable">
             <span class="title  ">
-                
+
                 <a href="Sortable.html">Sortable</a>
             </span>
             <ul class="members itemMembers">
-            
+
             <span class="subtitle">Members</span>
-            
+
                 <li class="parent " data-name="Sortable.defaults"><a href="Sortable.html#.defaults">defaults</a></li>
-            
+
             </ul>
             <ul class="typedefs itemMembers">
-            
+
             <span class="subtitle">Typedefs</span>
-            
+
                 <li class="parent" data-name="Sortable~DefaultOptions"><a href="Sortable.html#~DefaultOptions">DefaultOptions</a></li>
-            
+
             </ul>
             <ul class="typedefs itemMembers">
-            
+
             </ul>
             <ul class="methods itemMembers">
-            
+
             <span class="subtitle">Methods</span>
-            
+
                 <li class="parent  " data-name="Sortable.create"><a href="Sortable.html#.create">create</a></li>
-            
+
                 <li class="parent  " data-name="Sortable#_placeByDistance"><a href="Sortable.html#_placeByDistance">_placeByDistance</a></li>
-            
+
                 <li class="parent  " data-name="Sortable#add"><a href="Sortable.html#add">add</a></li>
-            
+
                 <li class="parent  " data-name="Sortable#attachElement"><a href="Sortable.html#attachElement">attachElement</a></li>
-            
+
                 <li class="parent  " data-name="Sortable#destroy"><a href="Sortable.html#destroy">destroy</a></li>
-            
+
                 <li class="parent  " data-name="Sortable#removeElement"><a href="Sortable.html#removeElement">removeElement</a></li>
-            
+
             </ul>
             <ul class="events itemMembers">
-            
+
             <span class="subtitle">Events</span>
-            
+
                 <li class="parent" data-name="Sortable#event:add"><a href="Sortable.html#event:add">add</a></li>
-            
+
                 <li class="parent" data-name="Sortable#event:add-pending"><a href="Sortable.html#event:add-pending">add-pending</a></li>
-            
+
                 <li class="parent" data-name="Sortable#event:delete"><a href="Sortable.html#event:delete">delete</a></li>
-            
+
                 <li class="parent" data-name="Sortable#event:delete-pending"><a href="Sortable.html#event:delete-pending">delete-pending</a></li>
-            
+
                 <li class="parent" data-name="Sortable#event:order"><a href="Sortable.html#event:order">order</a></li>
-            
+
                 <li class="parent" data-name="Sortable#event:order-pending"><a href="Sortable.html#event:order-pending">order-pending</a></li>
-            
+
                 <li class="parent" data-name="Sortable#event:pickup"><a href="Sortable.html#event:pickup">pickup</a></li>
-            
+
                 <li class="parent" data-name="Sortable#event:remove"><a href="Sortable.html#event:remove">remove</a></li>
-            
+
                 <li class="parent" data-name="Sortable#event:remove-pending"><a href="Sortable.html#event:remove-pending">remove-pending</a></li>
-            
+
                 <li class="parent" data-name="Sortable#event:update"><a href="Sortable.html#event:update">update</a></li>
-            
+
                 <li class="parent" data-name="Sortable#event:update-pending"><a href="Sortable.html#event:update-pending">update-pending</a></li>
-            
+
             </ul>
         </li>
-    
+
     </ul>
 </div>
     <div class="main">
-        
+
         <h1 class="page-title" data-filename="Viewport">Class: Sortable</h1>
-        
-        
+
+
 
 
 
@@ -143,18 +142,18 @@
     <div class="header content-size">
         <h2>Sortable
         </h2>
-        
+
             <div class="class-description"><p>Sortable Class</p></div>
-        
+
     </div>
 </header>
 
 <article class="content-size">
     <div class="container-overview">
-    
-
-    
-        
+
+
+
+
 <dt>
     <div class="nameContainer">
         <h4 class="name" id="Sortable">
@@ -163,957 +162,957 @@
                 new Sortable
             </span>
             <span class="signature">(element, <span class="optional">options</span>)</span>
-            
-            
-            
-            
+
+
+
+
         </h4>
 
-        
+
         <div class="tag-source">
             <a href="sortable.js.html#line10">sortable.js:10</a>
         </div>
-        
+
     </div>
 
-    
+
 </dt>
 <dd>
 
-    
+
     <div class="description">
         <p>Create sortable list</p>
     </div>
-    
-
-    
-
-    
-
-    
-        
+
+
+
+
+
+
+
+
 
 <table class="params">
     <thead>
 	<tr>
-		
+
 		<th>Name</th>
-		
-		
+
+
 		<th>Type</th>
-		
-		
-		
+
+
+
 		<th class="last">Description</th>
 	</tr>
 	</thead>
-	
+
 	<tbody>
-	
-	
-        <tr>
-            
+
+
+        <tr>
+
                 <td class="name"><code>element</code></td>
-            
-            
-            <td class="type">
-            
-                
+
+
+            <td class="type">
+
+
 <span class="param-type">HTMLElement</span>
 
 
-            
-            </td>
-            
-            
-            
+
+            </td>
+
+
+
             <td class="description last">
-                
-                    
-                    
-                        
-                    
-                
-                </td>
-        </tr>
-	
-	
-	
-        <tr>
-            
+
+
+
+
+
+
+                </td>
+        </tr>
+
+
+
+        <tr>
+
                 <td class="name"><code>options</code></td>
-            
-            
-            <td class="type">
-            
-                
+
+
+            <td class="type">
+
+
 <span class="param-type">object</span>
 
 
-            
-            </td>
-            
-            
-            
+
+            </td>
+
+
+
             <td class="description last">
-                
-                    
+
+
                         <span class="optional">optional</span>
-                    
-                    
-                        
-                    
-                
-                
-                
+
+
+
+
+
+
+
 
 <table class="params">
     <thead>
 	<tr>
-		
+
 		<th>Name</th>
-		
-		
+
+
 		<th>Type</th>
-		
-		
+
+
 		<th>Default</th>
-		
-		
+
+
 		<th class="last">Description</th>
 	</tr>
 	</thead>
-	
+
 	<tbody>
-	
-	
-        <tr>
-            
+
+
+        <tr>
+
                 <td class="name"><code>name</code></td>
-            
-            
-            <td class="type">
-            
-                
+
+
+            <td class="type">
+
+
 <span class="param-type">string</span>
 
 
-            
-            </td>
-            
-            
+
+            </td>
+
+
                 <td class="default">
-                
+
                     sortable
-                
-                </td>
-            
-            
+
+                </td>
+
+
             <td class="description last">
-                
-                    
+
+
                         <span class="optional">optional</span>
-                    
-                    
-                        
-                    
-                
+
+
+
+
+
                 <p>dragging is allowed between Sortables with the same name</p></td>
         </tr>
-	
-	
-	
-        <tr>
-            
+
+
+
+        <tr>
+
                 <td class="name"><code>dragClass</code></td>
-            
-            
-            <td class="type">
-            
-                
+
+
+            <td class="type">
+
+
 <span class="param-type">string</span>
 
 
-            
-            </td>
-            
-            
+
+            </td>
+
+
                 <td class="default">
-                
-                </td>
-            
-            
+
+                </td>
+
+
             <td class="description last">
-                
-                    
+
+
                         <span class="optional">optional</span>
-                    
-                    
-                        
-                    
-                
+
+
+
+
+
                 <p>if set then drag only items with this className under element; otherwise drag all children</p></td>
         </tr>
-	
-	
-	
-        <tr>
-            
+
+
+
+        <tr>
+
                 <td class="name"><code>orderClass</code></td>
-            
-            
-            <td class="type">
-            
-                
+
+
+            <td class="type">
+
+
 <span class="param-type">string</span>
 
 
-            
-            </td>
-            
-            
+
+            </td>
+
+
                 <td class="default">
-                
-                </td>
-            
-            
+
+                </td>
+
+
             <td class="description last">
-                
-                    
+
+
                         <span class="optional">optional</span>
-                    
-                    
-                        
-                    
-                
+
+
+
+
+
                 <p>use this class to include elements in ordering but not dragging; otherwise all children elements are included in when sorting and ordering</p></td>
         </tr>
-	
-	
-	
-        <tr>
-            
+
+
+
+        <tr>
+
                 <td class="name"><code>deepSearch</code></td>
-            
-            
-            <td class="type">
-            
-                
+
+
+            <td class="type">
+
+
 <span class="param-type">boolean</span>
 
 
-            
-            </td>
-            
-            
+
+            </td>
+
+
                 <td class="default">
-                
-                </td>
-            
-            
+
+                </td>
+
+
             <td class="description last">
-                
-                    
+
+
                         <span class="optional">optional</span>
-                    
-                    
-                        
-                    
-                
+
+
+
+
+
                 <p>if dragClass and deepSearch then search all descendents of element for dragClass</p></td>
         </tr>
-	
-	
-	
-        <tr>
-            
+
+
+
+        <tr>
+
                 <td class="name"><code>sort</code></td>
-            
-            
-            <td class="type">
-            
-                
+
+
+            <td class="type">
+
+
 <span class="param-type">boolean</span>
 
 
-            
-            </td>
-            
-            
+
+            </td>
+
+
                 <td class="default">
-                
+
                     true
-                
-                </td>
-            
-            
+
+                </td>
+
+
             <td class="description last">
-                
-                    
+
+
                         <span class="optional">optional</span>
-                    
-                    
-                        
-                    
-                
+
+
+
+
+
                 <p>allow sorting within list</p></td>
         </tr>
-	
-	
-	
-        <tr>
-            
+
+
+
+        <tr>
+
                 <td class="name"><code>drop</code></td>
-            
-            
-            <td class="type">
-            
-                
+
+
+            <td class="type">
+
+
 <span class="param-type">boolean</span>
 
 
-            
-            </td>
-            
-            
+
+            </td>
+
+
                 <td class="default">
-                
+
                     true
-                
-                </td>
-            
-            
+
+                </td>
+
+
             <td class="description last">
-                
-                    
+
+
                         <span class="optional">optional</span>
-                    
-                    
-                        
-                    
-                
+
+
+
+
+
                 <p>allow drop from related sortables (doesn't impact reordering this sortable's children until the children are moved to a differen sortable)</p></td>
         </tr>
-	
-	
-	
-        <tr>
-            
+
+
+
+        <tr>
+
                 <td class="name"><code>copy</code></td>
-            
-            
-            <td class="type">
-            
-                
+
+
+            <td class="type">
+
+
 <span class="param-type">boolean</span>
 
 
-            
-            </td>
-            
-            
+
+            </td>
+
+
                 <td class="default">
-                
+
                     false
-                
-                </td>
-            
-            
+
+                </td>
+
+
             <td class="description last">
-                
-                    
+
+
                         <span class="optional">optional</span>
-                    
-                    
-                        
-                    
-                
+
+
+
+
+
                 <p>create copy when dragging an item (this disables sort=true for this sortable)</p></td>
         </tr>
-	
-	
-	
-        <tr>
-            
+
+
+
+        <tr>
+
                 <td class="name"><code>orderId</code></td>
-            
-            
-            <td class="type">
-            
-                
+
+
+            <td class="type">
+
+
 <span class="param-type">string</span>
 
 
-            
-            </td>
-            
-            
+
+            </td>
+
+
                 <td class="default">
-                
+
                     data-order
-                
-                </td>
-            
-            
+
+                </td>
+
+
             <td class="description last">
-                
-                    
+
+
                         <span class="optional">optional</span>
-                    
-                    
-                        
-                    
-                
+
+
+
+
+
                 <p>for ordered lists, use this data id to figure out sort order</p></td>
         </tr>
-	
-	
-	
-        <tr>
-            
+
+
+
+        <tr>
+
                 <td class="name"><code>orderIdIsNumber</code></td>
-            
-            
-            <td class="type">
-            
-                
+
+
+            <td class="type">
+
+
 <span class="param-type">boolean</span>
 
 
-            
-            </td>
-            
-            
+
+            </td>
+
+
                 <td class="default">
-                
+
                     true
-                
-                </td>
-            
-            
+
+                </td>
+
+
             <td class="description last">
-                
-                    
+
+
                         <span class="optional">optional</span>
-                    
-                    
-                        
-                    
-                
+
+
+
+
+
                 <p>use parseInt on options.sortId to properly sort numbers</p></td>
         </tr>
-	
-	
-	
-        <tr>
-            
+
+
+
+        <tr>
+
                 <td class="name"><code>reverseOrder</code></td>
-            
-            
-            <td class="type">
-            
-                
+
+
+            <td class="type">
+
+
 <span class="param-type">string</span>
 
 
-            
-            </td>
-            
-            
+
+            </td>
+
+
                 <td class="default">
-                
-                </td>
-            
-            
+
+                </td>
+
+
             <td class="description last">
-                
-                    
+
+
                         <span class="optional">optional</span>
-                    
-                    
-                        
-                    
-                
+
+
+
+
+
                 <p>reverse sort the orderId</p></td>
         </tr>
-	
-	
-	
-        <tr>
-            
+
+
+
+        <tr>
+
                 <td class="name"><code>offList</code></td>
-            
-            
-            <td class="type">
-            
-                
+
+
+            <td class="type">
+
+
 <span class="param-type">string</span>
 
 
-            
-            </td>
-            
-            
+
+            </td>
+
+
                 <td class="default">
-                
+
                     closest
-                
-                </td>
-            
-            
+
+                </td>
+
+
             <td class="description last">
-                
-                    
+
+
                         <span class="optional">optional</span>
-                    
-                    
-                        
-                    
-                
+
+
+
+
+
                 <p>how to handle when an element is dropped outside a sortable: closest=drop in closest sortable; cancel=return to starting sortable; delete=remove from all sortables</p></td>
         </tr>
-	
-	
-	
-        <tr>
-            
+
+
+
+        <tr>
+
                 <td class="name"><code>cursorHover</code></td>
-            
-            
-            <td class="type">
-            
-                
+
+
+            <td class="type">
+
+
 <span class="param-type">string</span>
 
 
-            
-            </td>
-            
-            
+
+            </td>
+
+
                 <td class="default">
-                
+
                     grab -webkit-grab pointer
-                
-                </td>
-            
-            
+
+                </td>
+
+
             <td class="description last">
-                
-                    
+
+
                         <span class="optional">optional</span>
-                    
-                    
-                        
-                    
-                
+
+
+
+
+
                 <p>use this cursor list to set cursor when hovering over a sortable element</p></td>
         </tr>
-	
-	
-	
-        <tr>
-            
+
+
+
+        <tr>
+
                 <td class="name"><code>cursorDown</code></td>
-            
-            
-            <td class="type">
-            
-                
+
+
+            <td class="type">
+
+
 <span class="param-type">string</span>
 
 
-            
-            </td>
-            
-            
+
+            </td>
+
+
                 <td class="default">
-                
+
                     grabbing -webkit-grabbing pointer
-                
-                </td>
-            
-            
+
+                </td>
+
+
             <td class="description last">
-                
-                    
+
+
                         <span class="optional">optional</span>
-                    
-                    
-                        
-                    
-                
+
+
+
+
+
                 <p>use this cursor list to set cursor when mousedown/touchdown over a sortable element</p></td>
         </tr>
-	
-	
-	
-        <tr>
-            
+
+
+
+        <tr>
+
                 <td class="name"><code>useIcons</code></td>
-            
-            
-            <td class="type">
-            
-                
+
+
+            <td class="type">
+
+
 <span class="param-type">boolean</span>
 
 
-            
-            </td>
-            
-            
+
+            </td>
+
+
                 <td class="default">
-                
+
                     true
-                
-                </td>
-            
-            
+
+                </td>
+
+
             <td class="description last">
-                
-                    
+
+
                         <span class="optional">optional</span>
-                    
-                    
-                        
-                    
-                
+
+
+
+
+
                 <p>show icons when dragging</p></td>
         </tr>
-	
-	
-	
-        <tr>
-            
+
+
+
+        <tr>
+
                 <td class="name"><code>icons</code></td>
-            
-            
-            <td class="type">
-            
-                
+
+
+            <td class="type">
+
+
 <span class="param-type">object</span>
 
 
-            
-            </td>
-            
-            
+
+            </td>
+
+
                 <td class="default">
-                
-                </td>
-            
-            
+
+                </td>
+
+
             <td class="description last">
-                
-                    
+
+
                         <span class="optional">optional</span>
-                    
-                    
-                        
-                    
-                
+
+
+
+
+
                 <p>default set of icons</p>
-                
+
 
 <table class="params">
     <thead>
 	<tr>
-		
+
 		<th>Name</th>
-		
-		
+
+
 		<th>Type</th>
-		
-		
-		
+
+
+
 		<th class="last">Description</th>
 	</tr>
 	</thead>
-	
+
 	<tbody>
-	
-	
-        <tr>
-            
+
+
+        <tr>
+
                 <td class="name"><code>reorder</code></td>
-            
-            
-            <td class="type">
-            
-                
+
+
+            <td class="type">
+
+
 <span class="param-type">string</span>
 
 
-            
-            </td>
-            
-            
-            
+
+            </td>
+
+
+
             <td class="description last">
-                
-                    
+
+
                         <span class="optional">optional</span>
-                    
-                    
-                        
-                    
-                
-                </td>
-        </tr>
-	
-	
-	
-        <tr>
-            
+
+
+
+
+
+                </td>
+        </tr>
+
+
+
+        <tr>
+
                 <td class="name"><code>move</code></td>
-            
-            
-            <td class="type">
-            
-                
+
+
+            <td class="type">
+
+
 <span class="param-type">string</span>
 
 
-            
-            </td>
-            
-            
-            
+
+            </td>
+
+
+
             <td class="description last">
-                
-                    
+
+
                         <span class="optional">optional</span>
-                    
-                    
-                        
-                    
-                
-                </td>
-        </tr>
-	
-	
-	
-        <tr>
-            
+
+
+
+
+
+                </td>
+        </tr>
+
+
+
+        <tr>
+
                 <td class="name"><code>copy</code></td>
-            
-            
-            <td class="type">
-            
-                
+
+
+            <td class="type">
+
+
 <span class="param-type">string</span>
 
 
-            
-            </td>
-            
-            
-            
+
+            </td>
+
+
+
             <td class="description last">
-                
-                    
+
+
                         <span class="optional">optional</span>
-                    
-                    
-                        
-                    
-                
-                </td>
-        </tr>
-	
-	
-	
-        <tr>
-            
+
+
+
+
+
+                </td>
+        </tr>
+
+
+
+        <tr>
+
                 <td class="name"><code>delete</code></td>
-            
-            
-            <td class="type">
-            
-                
+
+
+            <td class="type">
+
+
 <span class="param-type">string</span>
 
 
-            
-            </td>
-            
-            
-            
+
+            </td>
+
+
+
             <td class="description last">
-                
-                    
+
+
                         <span class="optional">optional</span>
-                    
-                    
-                        
-                    
-                
-                </td>
-        </tr>
-	
-	
+
+
+
+
+
+                </td>
+        </tr>
+
+
 	</tbody>
 </table>
             </td>
         </tr>
-	
-	
-	
-        <tr>
-            
+
+
+
+        <tr>
+
                 <td class="name"><code>customIcon</code></td>
-            
-            
-            <td class="type">
-            
-                
+
+
+            <td class="type">
+
+
 <span class="param-type">string</span>
 
 
-            
-            </td>
-            
-            
+
+            </td>
+
+
                 <td class="default">
-                
-                </td>
-            
-            
+
+                </td>
+
+
             <td class="description last">
-                
-                    
+
+
                         <span class="optional">optional</span>
-                    
-                    
-                        
-                    
-                
+
+
+
+
+
                 <p>source of custom image when over this sortable</p></td>
         </tr>
-	
-	
+
+
 	</tbody>
 </table>
             </td>
         </tr>
-	
-	
+
+
 	</tbody>
 </table>
-    
-
-    
+
+
+
 <dl class="details">
-    
-
-    
-
-    
-
-    
-
-    
-
-    
-
-    
-
-    
-
-    
-
-    
+
+
+
+
+
+
+
+
+
+
+
+
+
+
+
+
+
+
+
 </dl>
 
 
-    
-
-    
-
-    
-
-    
-
-    
-
-    
+
+
+
+
+
+
+
+
+
+
+
 </dd>
 
-    
+
     </div>
 
-    
-
-    
-
-    
-
-    
-
-    
-
-    
+
+
+
+
+
+
+
+
+
+
+
         <h3 class="subsection-title">Members</h3>
 
         <dl class="list-members">
-            
+
 <dt>
     <div class="nameContainer">
         <h4 class="name" id=".defaults">
             <a class="share-icon" href="#.defaults"><span class="glyphicon glyphicon-link"></span></a>
             <span class="">Sortable.defaults</span>
             <span class="type-signature type">DefaultOptions</span>
-            
+
             <span class="access-signature">static</span>
-            
-            
+
+
         </h4>
     </div>
-    
-    
+
+
 </dt>
 <dd>
-    
+
     <div class="description">
         <p>the global defaults for new Sortable objects</p>
     </div>
-    
-    
-    
+
+
+
 <dl class="details">
-    
-
-    
-
-    
-
-    
-
-    
-
-    
-
-    
-
-    
-
-    
-
-    
+
+
+
+
+
+
+
+
+
+
+
+
+
+
+
+
+
+
+
 </dl>
 
-    
-    
+
+
 </dd>
 
         </dl>
-    
-
-    
+
+
+
         <h3 class="subsection-title">Methods</h3>
 
         <dl class="list-methods">
-            
+
 <dt>
     <div class="nameContainer">
         <h4 class="name" id=".create">
@@ -1122,142 +1121,142 @@
                 Sortable.create
             </span>
             <span class="signature">(elements, options)</span>
-            
+
             <span class="access-signature">static</span>
-            
-            
+
+
         </h4>
 
-        
+
         <div class="tag-source">
             <a href="sortable.js.html#line119">sortable.js:119</a>
         </div>
-        
+
     </div>
 
-    
+
 </dt>
 <dd>
 
-    
+
     <div class="description">
         <p>create multiple sortable elements</p>
     </div>
-    
-
-    
-
-    
-
-    
-        
+
+
+
+
+
+
+
+
 
 <table class="params">
     <thead>
 	<tr>
-		
+
 		<th>Name</th>
-		
-		
+
+
 		<th>Type</th>
-		
-		
-		
+
+
+
 		<th class="last">Description</th>
 	</tr>
 	</thead>
-	
+
 	<tbody>
-	
-	
-        <tr>
-            
+
+
+        <tr>
+
                 <td class="name"><code>elements</code></td>
-            
-            
-            <td class="type">
-            
-                
+
+
+            <td class="type">
+
+
 <span class="param-type">Array.&lt;HTMLElements></span>
 
 
-            
-            </td>
-            
-            
-            
+
+            </td>
+
+
+
             <td class="description last">
-                
-                </td>
-        </tr>
-	
-	
-	
-        <tr>
-            
+
+                </td>
+        </tr>
+
+
+
+        <tr>
+
                 <td class="name"><code>options</code></td>
-            
-            
-            <td class="type">
-            
-                
+
+
+            <td class="type">
+
+
 <span class="param-type">object</span>
 
 
-            
-            </td>
-            
-            
-            
+
+            </td>
+
+
+
             <td class="description last">
-                
+
                 <p>see constructor for options</p></td>
         </tr>
-	
-	
+
+
 	</tbody>
 </table>
-    
-
-    
+
+
+
 <dl class="details">
-    
-
-    
-
-    
-
-    
-
-    
-
-    
-
-    
-
-    
-
-    
-
-    
+
+
+
+
+
+
+
+
+
+
+
+
+
+
+
+
+
+
+
 </dl>
 
 
-    
-
-    
-
-    
-
-    
-
-    
-
-    
+
+
+
+
+
+
+
+
+
+
+
 </dd>
 
-        
-            
+
+
 <dt>
     <div class="nameContainer">
         <h4 class="name" id="_placeByDistance">
@@ -1266,217 +1265,217 @@
                 _placeByDistance
             </span>
             <span class="signature">(sortable, dragging, x, y)</span><span class="type-signature">boolean</span>
-            
-            
-            
-            
+
+
+
+
         </h4>
 
-        
+
         <div class="tag-source">
             <a href="sortable.js.html#line727">sortable.js:727</a>
         </div>
-        
+
     </div>
 
-    
+
 </dt>
 <dd>
 
-    
+
     <div class="description">
         <p>search for where to place using distance</p>
     </div>
-    
-
-    
-
-    
-
-    
-        
+
+
+
+
+
+
+
+
 
 <table class="params">
     <thead>
 	<tr>
-		
+
 		<th>Name</th>
-		
-		
+
+
 		<th>Type</th>
-		
-		
-		
+
+
+
 		<th class="last">Description</th>
 	</tr>
 	</thead>
-	
+
 	<tbody>
-	
-	
-        <tr>
-            
+
+
+        <tr>
+
                 <td class="name"><code>sortable</code></td>
-            
-            
-            <td class="type">
-            
-                
+
+
+            <td class="type">
+
+
 <span class="param-type"><a href="Sortable.html">Sortable</a></span>
 
 
-            
-            </td>
-            
-            
-            
+
+            </td>
+
+
+
             <td class="description last">
-                
-                </td>
-        </tr>
-	
-	
-	
-        <tr>
-            
+
+                </td>
+        </tr>
+
+
+
+        <tr>
+
                 <td class="name"><code>dragging</code></td>
-            
-            
-            <td class="type">
-            
-                
+
+
+            <td class="type">
+
+
 <span class="param-type">HTMLElement</span>
 
 
-            
-            </td>
-            
-            
-            
+
+            </td>
+
+
+
             <td class="description last">
-                
-                </td>
-        </tr>
-	
-	
-	
-        <tr>
-            
+
+                </td>
+        </tr>
+
+
+
+        <tr>
+
                 <td class="name"><code>x</code></td>
-            
-            
-            <td class="type">
-            
-                
+
+
+            <td class="type">
+
+
 <span class="param-type">number</span>
 
 
-            
-            </td>
-            
-            
-            
+
+            </td>
+
+
+
             <td class="description last">
-                
-                </td>
-        </tr>
-	
-	
-	
-        <tr>
-            
+
+                </td>
+        </tr>
+
+
+
+        <tr>
+
                 <td class="name"><code>y</code></td>
-            
-            
-            <td class="type">
-            
-                
+
+
+            <td class="type">
+
+
 <span class="param-type">number</span>
 
 
-            
-            </td>
-            
-            
-            
+
+            </td>
+
+
+
             <td class="description last">
-                
-                </td>
-        </tr>
-	
-	
+
+                </td>
+        </tr>
+
+
 	</tbody>
 </table>
-    
-
-    
+
+
+
 <dl class="details">
-    
-
-    
-
-    
-
-    
-
-    
-
-    
-
-    
-
-    
-
-    
-
-    
+
+
+
+
+
+
+
+
+
+
+
+
+
+
+
+
+
+
+
 </dl>
 
 
-    
-
-    
-
-    
-
-    
-
-    
+
+
+
+
+
+
+
+
+
     <h5>Returns:</h5>
-    
+
 
 
 <table class="params">
     <thead>
     <tr>
-        
+
         <th>Type</th>
         <th class="last">Description</th>
     </tr>
     </thead>
     <tbody>
-    
-        <tr>
-            
-            <td class="type">
-            
+
+        <tr>
+
+            <td class="type">
+
                         boolean
-                        
-                    
+
+
             </td>
             <td class="description last">false=nothing to do</td>
         </tr>
-    
+
     </tbody>
 </table>
 
-    
-
-    
+
+
+
 </dd>
 
-        
-            
+
+
 <dt>
     <div class="nameContainer">
         <h4 class="name" id="add">
@@ -1485,143 +1484,143 @@
                 add
             </span>
             <span class="signature">(element, index)</span>
-            
-            
-            
-            
+
+
+
+
         </h4>
 
-        
+
         <div class="tag-source">
             <a href="sortable.js.html#line135">sortable.js:135</a>
         </div>
-        
+
     </div>
 
-    
+
 </dt>
 <dd>
 
-    
+
     <div class="description">
         <p>add an element as a child of the sortable element; can also be used to swap between sortables
 NOTE: this will not work with deep-type elements; use attachElement instead</p>
     </div>
-    
-
-    
-
-    
-
-    
-        
+
+
+
+
+
+
+
+
 
 <table class="params">
     <thead>
 	<tr>
-		
+
 		<th>Name</th>
-		
-		
+
+
 		<th>Type</th>
-		
-		
-		
+
+
+
 		<th class="last">Description</th>
 	</tr>
 	</thead>
-	
+
 	<tbody>
-	
-	
-        <tr>
-            
+
+
+        <tr>
+
                 <td class="name"><code>element</code></td>
-            
-            
-            <td class="type">
-            
-                
+
+
+            <td class="type">
+
+
 <span class="param-type">HTMLElement</span>
 
 
-            
-            </td>
-            
-            
-            
+
+            </td>
+
+
+
             <td class="description last">
-                
-                </td>
-        </tr>
-	
-	
-	
-        <tr>
-            
+
+                </td>
+        </tr>
+
+
+
+        <tr>
+
                 <td class="name"><code>index</code></td>
-            
-            
-            <td class="type">
-            
-                
+
+
+            <td class="type">
+
+
 <span class="param-type">number</span>
 
 
-            
-            </td>
-            
-            
-            
+
+            </td>
+
+
+
             <td class="description last">
-                
-                </td>
-        </tr>
-	
-	
+
+                </td>
+        </tr>
+
+
 	</tbody>
 </table>
-    
-
-    
+
+
+
 <dl class="details">
-    
-
-    
-
-    
-
-    
-
-    
-
-    
-
-    
-
-    
-
-    
-
-    
+
+
+
+
+
+
+
+
+
+
+
+
+
+
+
+
+
+
+
 </dl>
 
 
-    
-
-    
-
-    
-
-    
-
-    
-
-    
+
+
+
+
+
+
+
+
+
+
+
 </dd>
 
-        
-            
+
+
 <dt>
     <div class="nameContainer">
         <h4 class="name" id="attachElement">
@@ -1630,120 +1629,120 @@
                 attachElement
             </span>
             <span class="signature">(element)</span>
-            
-            
-            
-            
+
+
+
+
         </h4>
 
-        
+
         <div class="tag-source">
             <a href="sortable.js.html#line197">sortable.js:197</a>
         </div>
-        
+
     </div>
 
-    
+
 </dt>
 <dd>
 
-    
+
     <div class="description">
         <p>attaches an HTML element to the sortable; can also be used to swap between sortables
 NOTE: you need to manually insert the element into this.element (this is useful when you have a deep structure)</p>
     </div>
-    
-
-    
-
-    
-
-    
-        
+
+
+
+
+
+
+
+
 
 <table class="params">
     <thead>
 	<tr>
-		
+
 		<th>Name</th>
-		
-		
+
+
 		<th>Type</th>
-		
-		
-		
+
+
+
 		<th class="last">Description</th>
 	</tr>
 	</thead>
-	
+
 	<tbody>
-	
-	
-        <tr>
-            
+
+
+        <tr>
+
                 <td class="name"><code>element</code></td>
-            
-            
-            <td class="type">
-            
-                
+
+
+            <td class="type">
+
+
 <span class="param-type">HTMLElement</span>
 
 
-            
-            </td>
-            
-            
-            
+
+            </td>
+
+
+
             <td class="description last">
-                
-                </td>
-        </tr>
-	
-	
+
+                </td>
+        </tr>
+
+
 	</tbody>
 </table>
-    
-
-    
+
+
+
 <dl class="details">
-    
-
-    
-
-    
-
-    
-
-    
-
-    
-
-    
-
-    
-
-    
-
-    
+
+
+
+
+
+
+
+
+
+
+
+
+
+
+
+
+
+
+
 </dl>
 
 
-    
-
-    
-
-    
-
-    
-
-    
-
-    
+
+
+
+
+
+
+
+
+
+
+
 </dd>
 
-        
-            
+
+
 <dt>
     <div class="nameContainer">
         <h4 class="name" id="destroy">
@@ -1752,74 +1751,74 @@
                 destroy
             </span>
             <span class="signature">()</span>
-            
-            
-            
-            
+
+
+
+
         </h4>
 
-        
+
         <div class="tag-source">
             <a href="sortable.js.html#line93">sortable.js:93</a>
         </div>
-        
+
     </div>
 
-    
+
 </dt>
 <dd>
 
-    
+
     <div class="description">
         <p>removes all event handlers from this.element and children</p>
     </div>
-    
-
-    
-
-    
-
-    
-
-    
+
+
+
+
+
+
+
+
+
 <dl class="details">
-    
-
-    
-
-    
-
-    
-
-    
-
-    
-
-    
-
-    
-
-    
-
-    
+
+
+
+
+
+
+
+
+
+
+
+
+
+
+
+
+
+
+
 </dl>
 
 
-    
-
-    
-
-    
-
-    
-
-    
-
-    
+
+
+
+
+
+
+
+
+
+
+
 </dd>
 
-        
-            
+
+
 <dt>
     <div class="nameContainer">
         <h4 class="name" id="removeElement">
@@ -1828,151 +1827,151 @@
                 removeElement
             </span>
             <span class="signature">(element)</span>
-            
-            
-            
-            
+
+
+
+
         </h4>
 
-        
+
         <div class="tag-source">
             <a href="sortable.js.html#line231">sortable.js:231</a>
         </div>
-        
+
     </div>
 
-    
+
 </dt>
 <dd>
 
-    
+
     <div class="description">
         <p>removes all events from an HTML element
 NOTE: does not remove the element from its parent</p>
     </div>
-    
-
-    
-
-    
-
-    
-        
+
+
+
+
+
+
+
+
 
 <table class="params">
     <thead>
 	<tr>
-		
+
 		<th>Name</th>
-		
-		
+
+
 		<th>Type</th>
-		
-		
-		
+
+
+
 		<th class="last">Description</th>
 	</tr>
 	</thead>
-	
+
 	<tbody>
-	
-	
-        <tr>
-            
+
+
+        <tr>
+
                 <td class="name"><code>element</code></td>
-            
-            
-            <td class="type">
-            
-                
+
+
+            <td class="type">
+
+
 <span class="param-type">HTMLElement</span>
 
 
-            
-            </td>
-            
-            
-            
+
+            </td>
+
+
+
             <td class="description last">
-                
-                </td>
-        </tr>
-	
-	
+
+                </td>
+        </tr>
+
+
 	</tbody>
 </table>
-    
-
-    
+
+
+
 <dl class="details">
-    
-
-    
-
-    
-
-    
-
-    
-
-    
-
-    
-
-    
-
-    
-
-    
+
+
+
+
+
+
+
+
+
+
+
+
+
+
+
+
+
+
+
 </dl>
 
 
-    
-
-    
-
-    
-
-    
-
-    
-
-    
+
+
+
+
+
+
+
+
+
+
+
 </dd>
 
         </dl>
-    
-
-    
+
+
+
         <h3 class="subsection-title">Type Definitions</h3>
 
         <dl class="list-definitions">
-                
+
 <dt>
     <div class="nameContainer">
         <h4 class="name" id="~DefaultOptions">
             <a class="share-icon" href="#~DefaultOptions"><span class="glyphicon glyphicon-link"></span></a>
             <span class="">DefaultOptions</span>
             <span class="type-signature type">object</span>
-            
-            
-            
-            
+
+
+
+
         </h4>
     </div>
-    
-    
+
+
 </dt>
 <dd>
-    
+
     <div class="description">
         <p>Options for Sortable</p>
     </div>
-    
-    
-    
+
+
+
 <dl class="details">
-    
+
 
         <h5 class="subsection-title">Properties:</h5>
 
@@ -1981,831 +1980,831 @@
 <table class="props">
     <thead>
 	<tr>
-		
+
 		<th>Name</th>
-		
-		
+
+
 		<th>Type</th>
-		
-		
+
+
 		<th>Argument</th>
-		
-		
-		
+
+
+
 		<th>Default</th>
-		
-		
+
+
 		<th class="last">Description</th>
 	</tr>
 	</thead>
-	
+
 	<tbody>
-	
-	
-        <tr>
-            
+
+
+        <tr>
+
                 <td class="name"><code>options.name</code></td>
-            
-            
-            <td class="type">
-            
-                
+
+
+            <td class="type">
+
+
 <span class="param-type">string</span>
 
 
-            
-            </td>
-            
-            
+
+            </td>
+
+
                 <td class="attributes">
-                
+
                     &lt;optional><br>
-                
-                    
-                
-                </td>
-            
-            
-            
+
+
+
+                </td>
+
+
+
                 <td class="default">
-                
+
                     sortable
-                
-                </td>
-            
-            
+
+                </td>
+
+
             <td class="description last"><p>dragging is allowed between Sortables with the same name</p></td>
         </tr>
-	
-	
-	
-        <tr>
-            
+
+
+
+        <tr>
+
                 <td class="name"><code>options.dragClass</code></td>
-            
-            
-            <td class="type">
-            
-                
+
+
+            <td class="type">
+
+
 <span class="param-type">string</span>
 
 
-            
-            </td>
-            
-            
+
+            </td>
+
+
                 <td class="attributes">
-                
+
                     &lt;optional><br>
-                
-                    
-                
-                </td>
-            
-            
-            
+
+
+
+                </td>
+
+
+
                 <td class="default">
-                
-                </td>
-            
-            
+
+                </td>
+
+
             <td class="description last"><p>if set then drag only items with this className under element; otherwise drag all children</p></td>
         </tr>
-	
-	
-	
-        <tr>
-            
+
+
+
+        <tr>
+
                 <td class="name"><code>options.orderClass</code></td>
-            
-            
-            <td class="type">
-            
-                
+
+
+            <td class="type">
+
+
 <span class="param-type">string</span>
 
 
-            
-            </td>
-            
-            
+
+            </td>
+
+
                 <td class="attributes">
-                
+
                     &lt;optional><br>
-                
-                    
-                
-                </td>
-            
-            
-            
+
+
+
+                </td>
+
+
+
                 <td class="default">
-                
-                </td>
-            
-            
+
+                </td>
+
+
             <td class="description last"><p>use this class to include elements in ordering but not dragging; otherwise all children elements are included in when sorting and ordering</p></td>
         </tr>
-	
-	
-	
-        <tr>
-            
+
+
+
+        <tr>
+
                 <td class="name"><code>options.deepSearch</code></td>
-            
-            
-            <td class="type">
-            
-                
+
+
+            <td class="type">
+
+
 <span class="param-type">boolean</span>
 
 
-            
-            </td>
-            
-            
+
+            </td>
+
+
                 <td class="attributes">
-                
+
                     &lt;optional><br>
-                
-                    
-                
-                </td>
-            
-            
-            
+
+
+
+                </td>
+
+
+
                 <td class="default">
-                
-                </td>
-            
-            
+
+                </td>
+
+
             <td class="description last"><p>if dragClass and deepSearch then search all descendents of element for dragClass</p></td>
         </tr>
-	
-	
-	
-        <tr>
-            
+
+
+
+        <tr>
+
                 <td class="name"><code>options.sort</code></td>
-            
-            
-            <td class="type">
-            
-                
+
+
+            <td class="type">
+
+
 <span class="param-type">boolean</span>
 
 
-            
-            </td>
-            
-            
+
+            </td>
+
+
                 <td class="attributes">
-                
+
                     &lt;optional><br>
-                
-                    
-                
-                </td>
-            
-            
-            
+
+
+
+                </td>
+
+
+
                 <td class="default">
-                
+
                     true
-                
-                </td>
-            
-            
+
+                </td>
+
+
             <td class="description last"><p>allow sorting within list</p></td>
         </tr>
-	
-	
-	
-        <tr>
-            
+
+
+
+        <tr>
+
                 <td class="name"><code>options.drop</code></td>
-            
-            
-            <td class="type">
-            
-                
+
+
+            <td class="type">
+
+
 <span class="param-type">boolean</span>
 
 
-            
-            </td>
-            
-            
+
+            </td>
+
+
                 <td class="attributes">
-                
+
                     &lt;optional><br>
-                
-                    
-                
-                </td>
-            
-            
-            
+
+
+
+                </td>
+
+
+
                 <td class="default">
-                
+
                     true
-                
-                </td>
-            
-            
+
+                </td>
+
+
             <td class="description last"><p>allow drop from related sortables (doesn't impact reordering this sortable's children until the children are moved to a differen sortable)</p></td>
         </tr>
-	
-	
-	
-        <tr>
-            
+
+
+
+        <tr>
+
                 <td class="name"><code>options.copy</code></td>
-            
-            
-            <td class="type">
-            
-                
+
+
+            <td class="type">
+
+
 <span class="param-type">boolean</span>
 
 
-            
-            </td>
-            
-            
+
+            </td>
+
+
                 <td class="attributes">
-                
+
                     &lt;optional><br>
-                
-                    
-                
-                </td>
-            
-            
-            
+
+
+
+                </td>
+
+
+
                 <td class="default">
-                
+
                     false
-                
-                </td>
-            
-            
+
+                </td>
+
+
             <td class="description last"><p>create copy when dragging an item (this disables sort=true for this sortable)</p></td>
         </tr>
-	
-	
-	
-        <tr>
-            
+
+
+
+        <tr>
+
                 <td class="name"><code>options.orderId</code></td>
-            
-            
-            <td class="type">
-            
-                
+
+
+            <td class="type">
+
+
 <span class="param-type">string</span>
 
 
-            
-            </td>
-            
-            
+
+            </td>
+
+
                 <td class="attributes">
-                
+
                     &lt;optional><br>
-                
-                    
-                
-                </td>
-            
-            
-            
+
+
+
+                </td>
+
+
+
                 <td class="default">
-                
+
                     data-order
-                
-                </td>
-            
-            
+
+                </td>
+
+
             <td class="description last"><p>for ordered lists, use this data id to figure out sort order</p></td>
         </tr>
-	
-	
-	
-        <tr>
-            
+
+
+
+        <tr>
+
                 <td class="name"><code>options.orderIdIsNumber</code></td>
-            
-            
-            <td class="type">
-            
-                
+
+
+            <td class="type">
+
+
 <span class="param-type">boolean</span>
 
 
-            
-            </td>
-            
-            
+
+            </td>
+
+
                 <td class="attributes">
-                
+
                     &lt;optional><br>
-                
-                    
-                
-                </td>
-            
-            
-            
+
+
+
+                </td>
+
+
+
                 <td class="default">
-                
+
                     true
-                
-                </td>
-            
-            
+
+                </td>
+
+
             <td class="description last"><p>use parseInt on options.sortId to properly sort numbers</p></td>
         </tr>
-	
-	
-	
-        <tr>
-            
+
+
+
+        <tr>
+
                 <td class="name"><code>options.reverseOrder</code></td>
-            
-            
-            <td class="type">
-            
-                
+
+
+            <td class="type">
+
+
 <span class="param-type">string</span>
 
 
-            
-            </td>
-            
-            
+
+            </td>
+
+
                 <td class="attributes">
-                
+
                     &lt;optional><br>
-                
-                    
-                
-                </td>
-            
-            
-            
+
+
+
+                </td>
+
+
+
                 <td class="default">
-                
-                </td>
-            
-            
+
+                </td>
+
+
             <td class="description last"><p>reverse sort the orderId</p></td>
         </tr>
-	
-	
-	
-        <tr>
-            
+
+
+
+        <tr>
+
                 <td class="name"><code>options.alwaysInList</code></td>
-            
-            
-            <td class="type">
-            
-                
+
+
+            <td class="type">
+
+
 <span class="param-type">boolean</span>
 
 
-            
-            </td>
-            
-            
+
+            </td>
+
+
                 <td class="attributes">
-                
+
                     &lt;optional><br>
-                
-                    
-                
-                </td>
-            
-            
-            
+
+
+
+                </td>
+
+
+
                 <td class="default">
-                
+
                     true
-                
-                </td>
-            
-            
+
+                </td>
+
+
             <td class="description last"><p>place element inside closest related Sortable object; if set to false then the object is removed if dropped outside related sortables</p></td>
         </tr>
-	
-	
-	
-        <tr>
-            
+
+
+
+        <tr>
+
                 <td class="name"><code>options.returnToOriginal</code></td>
-            
-            
-            <td class="type">
-            
-                
+
+
+            <td class="type">
+
+
 <span class="param-type">boolean</span>
 
 
-            
-            </td>
-            
-            
+
+            </td>
+
+
                 <td class="attributes">
-                
+
                     &lt;optional><br>
-                
-                    
-                
-                </td>
-            
-            
-            
+
+
+
+                </td>
+
+
+
                 <td class="default">
-                
+
                     true
-                
-                </td>
-            
-            
+
+                </td>
+
+
             <td class="description last"><p>if alwaysInList=false and element is dropped where there are no sortables then the element is returned to its starting sortable</p></td>
         </tr>
-	
-	
-	
-        <tr>
-            
+
+
+
+        <tr>
+
                 <td class="name"><code>options.cursorHover</code></td>
-            
-            
-            <td class="type">
-            
-                
+
+
+            <td class="type">
+
+
 <span class="param-type">string</span>
 
 
-            
-            </td>
-            
-            
+
+            </td>
+
+
                 <td class="attributes">
-                
+
                     &lt;optional><br>
-                
-                    
-                
-                </td>
-            
-            
-            
+
+
+
+                </td>
+
+
+
                 <td class="default">
-                
+
                     grab -webkit-grab pointer
-                
-                </td>
-            
-            
+
+                </td>
+
+
             <td class="description last"><p>use this cursor list to set cursor when hovering over a sortable element</p></td>
         </tr>
-	
-	
-	
-        <tr>
-            
+
+
+
+        <tr>
+
                 <td class="name"><code>options.cursorDown</code></td>
-            
-            
-            <td class="type">
-            
-                
+
+
+            <td class="type">
+
+
 <span class="param-type">string</span>
 
 
-            
-            </td>
-            
-            
+
+            </td>
+
+
                 <td class="attributes">
-                
+
                     &lt;optional><br>
-                
-                    
-                
-                </td>
-            
-            
-            
+
+
+
+                </td>
+
+
+
                 <td class="default">
-                
+
                     grabbing -webkit-grabbing pointer
-                
-                </td>
-            
-            
+
+                </td>
+
+
             <td class="description last"><p>use this cursor list to set cursor when mousedown/touchdown over a sortable element</p></td>
         </tr>
-	
-	
-	
-        <tr>
-            
+
+
+
+        <tr>
+
                 <td class="name"><code>options.useIcons</code></td>
-            
-            
-            <td class="type">
-            
-                
+
+
+            <td class="type">
+
+
 <span class="param-type">boolean</span>
 
 
-            
-            </td>
-            
-            
+
+            </td>
+
+
                 <td class="attributes">
-                
+
                     &lt;optional><br>
-                
-                    
-                
-                </td>
-            
-            
-            
+
+
+
+                </td>
+
+
+
                 <td class="default">
-                
+
                     true
-                
-                </td>
-            
-            
+
+                </td>
+
+
             <td class="description last"><p>show icons when dragging</p></td>
         </tr>
-	
-	
-	
-        <tr>
-            
+
+
+
+        <tr>
+
                 <td class="name"><code>options.icons</code></td>
-            
-            
-            <td class="type">
-            
-                
+
+
+            <td class="type">
+
+
 <span class="param-type">object</span>
 
 
-            
-            </td>
-            
-            
+
+            </td>
+
+
                 <td class="attributes">
-                
+
                     &lt;optional><br>
-                
-                    
-                
-                </td>
-            
-            
-            
+
+
+
+                </td>
+
+
+
                 <td class="default">
-                
-                </td>
-            
-            
+
+                </td>
+
+
             <td class="description last"><p>default set of icons</p>
                 <h6>Properties</h6>
 
 <table class="props">
     <thead>
 	<tr>
-		
+
 		<th>Name</th>
-		
-		
+
+
 		<th>Type</th>
-		
-		
+
+
 		<th>Argument</th>
-		
-		
-		
-		
+
+
+
+
 		<th class="last">Description</th>
 	</tr>
 	</thead>
-	
+
 	<tbody>
-	
-	
-        <tr>
-            
+
+
+        <tr>
+
                 <td class="name"><code>reorder</code></td>
-            
-            
-            <td class="type">
-            
-                
+
+
+            <td class="type">
+
+
 <span class="param-type">string</span>
 
 
-            
-            </td>
-            
-            
+
+            </td>
+
+
                 <td class="attributes">
-                
+
                     &lt;optional><br>
-                
-                    
-                
-                </td>
-            
-            
-            
-            
+
+
+
+                </td>
+
+
+
+
             <td class="description last"></td>
         </tr>
-	
-	
-	
-        <tr>
-            
+
+
+
+        <tr>
+
                 <td class="name"><code>move</code></td>
-            
-            
-            <td class="type">
-            
-                
+
+
+            <td class="type">
+
+
 <span class="param-type">string</span>
 
 
-            
-            </td>
-            
-            
+
+            </td>
+
+
                 <td class="attributes">
-                
+
                     &lt;optional><br>
-                
-                    
-                
-                </td>
-            
-            
-            
-            
+
+
+
+                </td>
+
+
+
+
             <td class="description last"></td>
         </tr>
-	
-	
-	
-        <tr>
-            
+
+
+
+        <tr>
+
                 <td class="name"><code>copy</code></td>
-            
-            
-            <td class="type">
-            
-                
+
+
+            <td class="type">
+
+
 <span class="param-type">string</span>
 
 
-            
-            </td>
-            
-            
+
+            </td>
+
+
                 <td class="attributes">
-                
+
                     &lt;optional><br>
-                
-                    
-                
-                </td>
-            
-            
-            
-            
+
+
+
+                </td>
+
+
+
+
             <td class="description last"></td>
         </tr>
-	
-	
-	
-        <tr>
-            
+
+
+
+        <tr>
+
                 <td class="name"><code>delete</code></td>
-            
-            
-            <td class="type">
-            
-                
+
+
+            <td class="type">
+
+
 <span class="param-type">string</span>
 
 
-            
-            </td>
-            
-            
+
+            </td>
+
+
                 <td class="attributes">
-                
+
                     &lt;optional><br>
-                
-                    
-                
-                </td>
-            
-            
-            
-            
+
+
+
+                </td>
+
+
+
+
             <td class="description last"></td>
         </tr>
-	
-	
+
+
 	</tbody>
 </table>
             </td>
         </tr>
-	
-	
-	
-        <tr>
-            
+
+
+
+        <tr>
+
                 <td class="name"><code>options.customIcon</code></td>
-            
-            
-            <td class="type">
-            
-                
+
+
+            <td class="type">
+
+
 <span class="param-type">string</span>
 
 
-            
-            </td>
-            
-            
+
+            </td>
+
+
                 <td class="attributes">
-                
+
                     &lt;optional><br>
-                
-                    
-                
-                </td>
-            
-            
-            
+
+
+
+                </td>
+
+
+
                 <td class="default">
-                
-                </td>
-            
-            
+
+                </td>
+
+
             <td class="description last"><p>source of custom image when over this sortable</p></td>
         </tr>
-	
-	
+
+
 	</tbody>
 </table></dl>
 
-    
-
-    
-
-    
-
-    
-
-    
-
-    
-
-    
-
-    
-
-    
-
-    
+
+
+
+
+
+
+
+
+
+
+
+
+
+
+
+
+
+
+
 </dl>
 
-    
-    
+
+
 </dd>
 
             </dl>
-    
-
-    
-
-    
+
+
+
+
+
         <h3 class="subsection-title">Events</h3>
 
         <dl class="list-events">
-            
+
 <dt>
     <div class="nameContainer">
         <h4 class="name" id="event:add">
@@ -2813,39 +2812,39 @@
             <span class="">
                 add
             </span>
-            
-            
-            
-            
-            
+
+
+
+
+
         </h4>
 
-        
+
         <div class="tag-source">
-            <a href="sortable.js.html#line875">sortable.js:875</a>
+            <a href="sortable.js.html#line860">sortable.js:860</a>
         </div>
-        
+
     </div>
 
-    
+
 </dt>
 <dd>
 
-    
+
     <div class="description">
         <p>fires when an element is added to this sortable</p>
     </div>
-    
-
-    
-
-    
-
-    
-
-    
+
+
+
+
+
+
+
+
+
 <dl class="details">
-    
+
 
         <h5 class="subsection-title">Properties:</h5>
 
@@ -2854,108 +2853,108 @@
 <table class="props">
     <thead>
 	<tr>
-		
+
 		<th>Name</th>
-		
-		
+
+
 		<th>Type</th>
-		
-		
-		
-		
-		
+
+
+
+
+
 		<th class="last">Description</th>
 	</tr>
 	</thead>
-	
+
 	<tbody>
-	
-	
-        <tr>
-            
+
+
+        <tr>
+
                 <td class="name"><code>element</code></td>
-            
-            
-            <td class="type">
-            
-                
+
+
+            <td class="type">
+
+
 <span class="param-type">HTMLElement</span>
 
 
-            
-            </td>
-            
-            
-            
-            
-            
+
+            </td>
+
+
+
+
+
             <td class="description last"><p>added</p></td>
         </tr>
-	
-	
-	
-        <tr>
-            
+
+
+
+        <tr>
+
                 <td class="name"><code>sortable</code></td>
-            
-            
-            <td class="type">
-            
-                
+
+
+            <td class="type">
+
+
 <span class="param-type"><a href="Sortable.html">Sortable</a></span>
 
 
-            
-            </td>
-            
-            
-            
-            
-            
+
+            </td>
+
+
+
+
+
             <td class="description last"><p>where element was added</p></td>
         </tr>
-	
-	
+
+
 	</tbody>
 </table></dl>
 
-    
-
-    
-
-    
-
-    
-
-    
-
-    
-
-    
-
-    
-
-    
-
-    
+
+
+
+
+
+
+
+
+
+
+
+
+
+
+
+
+
+
+
 </dl>
 
 
-    
-
-    
-
-    
-
-    
-
-    
-
-    
+
+
+
+
+
+
+
+
+
+
+
 </dd>
 
-        
-            
+
+
 <dt>
     <div class="nameContainer">
         <h4 class="name" id="event:add-pending">
@@ -2963,39 +2962,39 @@
             <span class="">
                 add-pending
             </span>
-            
-            
-            
-            
-            
+
+
+
+
+
         </h4>
 
-        
+
         <div class="tag-source">
-            <a href="sortable.js.html#line910">sortable.js:910</a>
+            <a href="sortable.js.html#line895">sortable.js:895</a>
         </div>
-        
+
     </div>
 
-    
+
 </dt>
 <dd>
 
-    
+
     <div class="description">
         <p>fires when element is added but not dropped yet</p>
     </div>
-    
-
-    
-
-    
-
-    
-
-    
+
+
+
+
+
+
+
+
+
 <dl class="details">
-    
+
 
         <h5 class="subsection-title">Properties:</h5>
 
@@ -3004,108 +3003,108 @@
 <table class="props">
     <thead>
 	<tr>
-		
+
 		<th>Name</th>
-		
-		
+
+
 		<th>Type</th>
-		
-		
-		
-		
-		
+
+
+
+
+
 		<th class="last">Description</th>
 	</tr>
 	</thead>
-	
+
 	<tbody>
-	
-	
-        <tr>
-            
+
+
+        <tr>
+
                 <td class="name"><code>element</code></td>
-            
-            
-            <td class="type">
-            
-                
+
+
+            <td class="type">
+
+
 <span class="param-type">HTMLElement</span>
 
 
-            
-            </td>
-            
-            
-            
-            
-            
+
+            </td>
+
+
+
+
+
             <td class="description last"><p>being dragged</p></td>
         </tr>
-	
-	
-	
-        <tr>
-            
+
+
+
+        <tr>
+
                 <td class="name"><code>current</code></td>
-            
-            
-            <td class="type">
-            
-                
+
+
+            <td class="type">
+
+
 <span class="param-type"><a href="Sortable.html">Sortable</a></span>
 
 
-            
-            </td>
-            
-            
-            
-            
-            
+
+            </td>
+
+
+
+
+
             <td class="description last"><p>sortable with element placeholder</p></td>
         </tr>
-	
-	
+
+
 	</tbody>
 </table></dl>
 
-    
-
-    
-
-    
-
-    
-
-    
-
-    
-
-    
-
-    
-
-    
-
-    
+
+
+
+
+
+
+
+
+
+
+
+
+
+
+
+
+
+
+
 </dl>
 
 
-    
-
-    
-
-    
-
-    
-
-    
-
-    
+
+
+
+
+
+
+
+
+
+
+
 </dd>
 
-        
-            
+
+
 <dt>
     <div class="nameContainer">
         <h4 class="name" id="event:delete">
@@ -3113,39 +3112,39 @@
             <span class="">
                 delete
             </span>
-            
-            
-            
-            
-            
+
+
+
+
+
         </h4>
 
-        
+
         <div class="tag-source">
-            <a href="sortable.js.html#line889">sortable.js:889</a>
+            <a href="sortable.js.html#line874">sortable.js:874</a>
         </div>
-        
+
     </div>
 
-    
+
 </dt>
 <dd>
 
-    
+
     <div class="description">
         <p>fires when an element is removed from all sortables</p>
     </div>
-    
-
-    
-
-    
-
-    
-
-    
+
+
+
+
+
+
+
+
+
 <dl class="details">
-    
+
 
         <h5 class="subsection-title">Properties:</h5>
 
@@ -3154,108 +3153,108 @@
 <table class="props">
     <thead>
 	<tr>
-		
+
 		<th>Name</th>
-		
-		
+
+
 		<th>Type</th>
-		
-		
-		
-		
-		
+
+
+
+
+
 		<th class="last">Description</th>
 	</tr>
 	</thead>
-	
+
 	<tbody>
-	
-	
-        <tr>
-            
+
+
+        <tr>
+
                 <td class="name"><code>element</code></td>
-            
-            
-            <td class="type">
-            
-                
+
+
+            <td class="type">
+
+
 <span class="param-type">HTMLElement</span>
 
 
-            
-            </td>
-            
-            
-            
-            
-            
+
+            </td>
+
+
+
+
+
             <td class="description last"><p>removed</p></td>
         </tr>
-	
-	
-	
-        <tr>
-            
+
+
+
+        <tr>
+
                 <td class="name"><code>sortable</code></td>
-            
-            
-            <td class="type">
-            
-                
+
+
+            <td class="type">
+
+
 <span class="param-type"><a href="Sortable.html">Sortable</a></span>
 
 
-            
-            </td>
-            
-            
-            
-            
-            
+
+            </td>
+
+
+
+
+
             <td class="description last"><p>where element was dragged from</p></td>
         </tr>
-	
-	
+
+
 	</tbody>
 </table></dl>
 
-    
-
-    
-
-    
-
-    
-
-    
-
-    
-
-    
-
-    
-
-    
-
-    
+
+
+
+
+
+
+
+
+
+
+
+
+
+
+
+
+
+
+
 </dl>
 
 
-    
-
-    
-
-    
-
-    
-
-    
-
-    
+
+
+
+
+
+
+
+
+
+
+
 </dd>
 
-        
-            
+
+
 <dt>
     <div class="nameContainer">
         <h4 class="name" id="event:delete-pending">
@@ -3263,39 +3262,39 @@
             <span class="">
                 delete-pending
             </span>
-            
-            
-            
-            
-            
+
+
+
+
+
         </h4>
 
-        
+
         <div class="tag-source">
-            <a href="sortable.js.html#line924">sortable.js:924</a>
+            <a href="sortable.js.html#line909">sortable.js:909</a>
         </div>
-        
+
     </div>
 
-    
+
 </dt>
 <dd>
 
-    
+
     <div class="description">
         <p>fires when an element is about to be removed from all sortables</p>
     </div>
-    
-
-    
-
-    
-
-    
-
-    
+
+
+
+
+
+
+
+
+
 <dl class="details">
-    
+
 
         <h5 class="subsection-title">Properties:</h5>
 
@@ -3304,108 +3303,108 @@
 <table class="props">
     <thead>
 	<tr>
-		
+
 		<th>Name</th>
-		
-		
+
+
 		<th>Type</th>
-		
-		
-		
-		
-		
+
+
+
+
+
 		<th class="last">Description</th>
 	</tr>
 	</thead>
-	
+
 	<tbody>
-	
-	
-        <tr>
-            
+
+
+        <tr>
+
                 <td class="name"><code>element</code></td>
-            
-            
-            <td class="type">
-            
-                
+
+
+            <td class="type">
+
+
 <span class="param-type">HTMLElement</span>
 
 
-            
-            </td>
-            
-            
-            
-            
-            
+
+            </td>
+
+
+
+
+
             <td class="description last"><p>removed</p></td>
         </tr>
-	
-	
-	
-        <tr>
-            
+
+
+
+        <tr>
+
                 <td class="name"><code>sortable</code></td>
-            
-            
-            <td class="type">
-            
-                
+
+
+            <td class="type">
+
+
 <span class="param-type"><a href="Sortable.html">Sortable</a></span>
 
 
-            
-            </td>
-            
-            
-            
-            
-            
+
+            </td>
+
+
+
+
+
             <td class="description last"><p>where element was dragged from</p></td>
         </tr>
-	
-	
+
+
 	</tbody>
 </table></dl>
 
-    
-
-    
-
-    
-
-    
-
-    
-
-    
-
-    
-
-    
-
-    
-
-    
+
+
+
+
+
+
+
+
+
+
+
+
+
+
+
+
+
+
+
 </dl>
 
 
-    
-
-    
-
-    
-
-    
-
-    
-
-    
+
+
+
+
+
+
+
+
+
+
+
 </dd>
 
-        
-            
+
+
 <dt>
     <div class="nameContainer">
         <h4 class="name" id="event:order">
@@ -3413,39 +3412,39 @@
             <span class="">
                 order
             </span>
-            
-            
-            
-            
-            
+
+
+
+
+
         </h4>
 
-        
+
         <div class="tag-source">
-            <a href="sortable.js.html#line868">sortable.js:868</a>
+            <a href="sortable.js.html#line853">sortable.js:853</a>
         </div>
-        
+
     </div>
 
-    
+
 </dt>
 <dd>
 
-    
+
     <div class="description">
         <p>fires when a sortable is reordered</p>
     </div>
-    
-
-    
-
-    
-
-    
-
-    
+
+
+
+
+
+
+
+
+
 <dl class="details">
-    
+
 
         <h5 class="subsection-title">Properties:</h5>
 
@@ -3454,108 +3453,108 @@
 <table class="props">
     <thead>
 	<tr>
-		
+
 		<th>Name</th>
-		
-		
+
+
 		<th>Type</th>
-		
-		
-		
-		
-		
+
+
+
+
+
 		<th class="last">Description</th>
 	</tr>
 	</thead>
-	
+
 	<tbody>
-	
-	
-        <tr>
-            
+
+
+        <tr>
+
                 <td class="name"><code>element</code></td>
-            
-            
-            <td class="type">
-            
-                
+
+
+            <td class="type">
+
+
 <span class="param-type">HTMLElement</span>
 
 
-            
-            </td>
-            
-            
-            
-            
-            
+
+            </td>
+
+
+
+
+
             <td class="description last"><p>that was reordered</p></td>
         </tr>
-	
-	
-	
-        <tr>
-            
+
+
+
+        <tr>
+
                 <td class="name"><code>sortable</code></td>
-            
-            
-            <td class="type">
-            
-                
+
+
+            <td class="type">
+
+
 <span class="param-type"><a href="Sortable.html">Sortable</a></span>
 
 
-            
-            </td>
-            
-            
-            
-            
-            
+
+            </td>
+
+
+
+
+
             <td class="description last"><p>where element was placed</p></td>
         </tr>
-	
-	
+
+
 	</tbody>
 </table></dl>
 
-    
-
-    
-
-    
-
-    
-
-    
-
-    
-
-    
-
-    
-
-    
-
-    
+
+
+
+
+
+
+
+
+
+
+
+
+
+
+
+
+
+
+
 </dl>
 
 
-    
-
-    
-
-    
-
-    
-
-    
-
-    
+
+
+
+
+
+
+
+
+
+
+
 </dd>
 
-        
-            
+
+
 <dt>
     <div class="nameContainer">
         <h4 class="name" id="event:order-pending">
@@ -3563,39 +3562,39 @@
             <span class="">
                 order-pending
             </span>
-            
-            
-            
-            
-            
+
+
+
+
+
         </h4>
 
-        
+
         <div class="tag-source">
-            <a href="sortable.js.html#line903">sortable.js:903</a>
+            <a href="sortable.js.html#line888">sortable.js:888</a>
         </div>
-        
+
     </div>
 
-    
+
 </dt>
 <dd>
 
-    
+
     <div class="description">
         <p>fires when order was changed but element was not dropped yet</p>
     </div>
-    
-
-    
-
-    
-
-    
-
-    
+
+
+
+
+
+
+
+
+
 <dl class="details">
-    
+
 
         <h5 class="subsection-title">Properties:</h5>
 
@@ -3604,108 +3603,108 @@
 <table class="props">
     <thead>
 	<tr>
-		
+
 		<th>Name</th>
-		
-		
+
+
 		<th>Type</th>
-		
-		
-		
-		
-		
+
+
+
+
+
 		<th class="last">Description</th>
 	</tr>
 	</thead>
-	
+
 	<tbody>
-	
-	
-        <tr>
-            
+
+
+        <tr>
+
                 <td class="name"><code>element</code></td>
-            
-            
-            <td class="type">
-            
-                
+
+
+            <td class="type">
+
+
 <span class="param-type">HTMLElement</span>
 
 
-            
-            </td>
-            
-            
-            
-            
-            
+
+            </td>
+
+
+
+
+
             <td class="description last"><p>being dragged</p></td>
         </tr>
-	
-	
-	
-        <tr>
-            
+
+
+
+        <tr>
+
                 <td class="name"><code>current</code></td>
-            
-            
-            <td class="type">
-            
-                
+
+
+            <td class="type">
+
+
 <span class="param-type"><a href="Sortable.html">Sortable</a></span>
 
 
-            
-            </td>
-            
-            
-            
-            
-            
+
+            </td>
+
+
+
+
+
             <td class="description last"><p>sortable with element placeholder</p></td>
         </tr>
-	
-	
+
+
 	</tbody>
 </table></dl>
 
-    
-
-    
-
-    
-
-    
-
-    
-
-    
-
-    
-
-    
-
-    
-
-    
+
+
+
+
+
+
+
+
+
+
+
+
+
+
+
+
+
+
+
 </dl>
 
 
-    
-
-    
-
-    
-
-    
-
-    
-
-    
+
+
+
+
+
+
+
+
+
+
+
 </dd>
 
-        
-            
+
+
 <dt>
     <div class="nameContainer">
         <h4 class="name" id="event:pickup">
@@ -3713,39 +3712,39 @@
             <span class="">
                 pickup
             </span>
-            
-            
-            
-            
-            
+
+
+
+
+
         </h4>
 
-        
+
         <div class="tag-source">
-            <a href="sortable.js.html#line861">sortable.js:861</a>
+            <a href="sortable.js.html#line846">sortable.js:846</a>
         </div>
-        
+
     </div>
 
-    
+
 </dt>
 <dd>
 
-    
+
     <div class="description">
         <p>fires when an element is picked up because it was moved beyond the options.threshold</p>
     </div>
-    
-
-    
-
-    
-
-    
-
-    
+
+
+
+
+
+
+
+
+
 <dl class="details">
-    
+
 
         <h5 class="subsection-title">Properties:</h5>
 
@@ -3754,108 +3753,108 @@
 <table class="props">
     <thead>
 	<tr>
-		
+
 		<th>Name</th>
-		
-		
+
+
 		<th>Type</th>
-		
-		
-		
-		
-		
+
+
+
+
+
 		<th class="last">Description</th>
 	</tr>
 	</thead>
-	
+
 	<tbody>
-	
-	
-        <tr>
-            
+
+
+        <tr>
+
                 <td class="name"><code>element</code></td>
-            
-            
-            <td class="type">
-            
-                
+
+
+            <td class="type">
+
+
 <span class="param-type">HTMLElement</span>
 
 
-            
-            </td>
-            
-            
-            
-            
-            
+
+            </td>
+
+
+
+
+
             <td class="description last"><p>being dragged</p></td>
         </tr>
-	
-	
-	
-        <tr>
-            
+
+
+
+        <tr>
+
                 <td class="name"><code>current</code></td>
-            
-            
-            <td class="type">
-            
-                
+
+
+            <td class="type">
+
+
 <span class="param-type"><a href="Sortable.html">Sortable</a></span>
 
 
-            
-            </td>
-            
-            
-            
-            
-            
+
+            </td>
+
+
+
+
+
             <td class="description last"><p>sortable with element placeholder</p></td>
         </tr>
-	
-	
+
+
 	</tbody>
 </table></dl>
 
-    
-
-    
-
-    
-
-    
-
-    
-
-    
-
-    
-
-    
-
-    
-
-    
+
+
+
+
+
+
+
+
+
+
+
+
+
+
+
+
+
+
+
 </dl>
 
 
-    
-
-    
-
-    
-
-    
-
-    
-
-    
+
+
+
+
+
+
+
+
+
+
+
 </dd>
 
-        
-            
+
+
 <dt>
     <div class="nameContainer">
         <h4 class="name" id="event:remove">
@@ -3863,39 +3862,39 @@
             <span class="">
                 remove
             </span>
-            
-            
-            
-            
-            
+
+
+
+
+
         </h4>
 
-        
+
         <div class="tag-source">
-            <a href="sortable.js.html#line882">sortable.js:882</a>
+            <a href="sortable.js.html#line867">sortable.js:867</a>
         </div>
-        
+
     </div>
 
-    
+
 </dt>
 <dd>
 
-    
+
     <div class="description">
         <p>fires when an element is removed from this sortable</p>
     </div>
-    
-
-    
-
-    
-
-    
-
-    
+
+
+
+
+
+
+
+
+
 <dl class="details">
-    
+
 
         <h5 class="subsection-title">Properties:</h5>
 
@@ -3904,108 +3903,108 @@
 <table class="props">
     <thead>
 	<tr>
-		
+
 		<th>Name</th>
-		
-		
+
+
 		<th>Type</th>
-		
-		
-		
-		
-		
+
+
+
+
+
 		<th class="last">Description</th>
 	</tr>
 	</thead>
-	
+
 	<tbody>
-	
-	
-        <tr>
-            
+
+
+        <tr>
+
                 <td class="name"><code>element</code></td>
-            
-            
-            <td class="type">
-            
-                
+
+
+            <td class="type">
+
+
 <span class="param-type">HTMLElement</span>
 
 
-            
-            </td>
-            
-            
-            
-            
-            
+
+            </td>
+
+
+
+
+
             <td class="description last"><p>removed</p></td>
         </tr>
-	
-	
-	
-        <tr>
-            
+
+
+
+        <tr>
+
                 <td class="name"><code>sortable</code></td>
-            
-            
-            <td class="type">
-            
-                
+
+
+            <td class="type">
+
+
 <span class="param-type"><a href="Sortable.html">Sortable</a></span>
 
 
-            
-            </td>
-            
-            
-            
-            
-            
+
+            </td>
+
+
+
+
+
             <td class="description last"><p>where element was removed</p></td>
         </tr>
-	
-	
+
+
 	</tbody>
 </table></dl>
 
-    
-
-    
-
-    
-
-    
-
-    
-
-    
-
-    
-
-    
-
-    
-
-    
+
+
+
+
+
+
+
+
+
+
+
+
+
+
+
+
+
+
+
 </dl>
 
 
-    
-
-    
-
-    
-
-    
-
-    
-
-    
+
+
+
+
+
+
+
+
+
+
+
 </dd>
 
-        
-            
+
+
 <dt>
     <div class="nameContainer">
         <h4 class="name" id="event:remove-pending">
@@ -4013,39 +4012,39 @@
             <span class="">
                 remove-pending
             </span>
-            
-            
-            
-            
-            
+
+
+
+
+
         </h4>
 
-        
+
         <div class="tag-source">
-            <a href="sortable.js.html#line917">sortable.js:917</a>
+            <a href="sortable.js.html#line902">sortable.js:902</a>
         </div>
-        
+
     </div>
 
-    
+
 </dt>
 <dd>
 
-    
+
     <div class="description">
         <p>fires when element is removed but not dropped yet</p>
     </div>
-    
-
-    
-
-    
-
-    
-
-    
+
+
+
+
+
+
+
+
+
 <dl class="details">
-    
+
 
         <h5 class="subsection-title">Properties:</h5>
 
@@ -4054,108 +4053,108 @@
 <table class="props">
     <thead>
 	<tr>
-		
+
 		<th>Name</th>
-		
-		
+
+
 		<th>Type</th>
-		
-		
-		
-		
-		
+
+
+
+
+
 		<th class="last">Description</th>
 	</tr>
 	</thead>
-	
+
 	<tbody>
-	
-	
-        <tr>
-            
+
+
+        <tr>
+
                 <td class="name"><code>element</code></td>
-            
-            
-            <td class="type">
-            
-                
+
+
+            <td class="type">
+
+
 <span class="param-type">HTMLElement</span>
 
 
-            
-            </td>
-            
-            
-            
-            
-            
+
+            </td>
+
+
+
+
+
             <td class="description last"><p>being dragged</p></td>
         </tr>
-	
-	
-	
-        <tr>
-            
+
+
+
+        <tr>
+
                 <td class="name"><code>current</code></td>
-            
-            
-            <td class="type">
-            
-                
+
+
+            <td class="type">
+
+
 <span class="param-type"><a href="Sortable.html">Sortable</a></span>
 
 
-            
-            </td>
-            
-            
-            
-            
-            
+
+            </td>
+
+
+
+
+
             <td class="description last"><p>sortable with element placeholder</p></td>
         </tr>
-	
-	
+
+
 	</tbody>
 </table></dl>
 
-    
-
-    
-
-    
-
-    
-
-    
-
-    
-
-    
-
-    
-
-    
-
-    
+
+
+
+
+
+
+
+
+
+
+
+
+
+
+
+
+
+
+
 </dl>
 
 
-    
-
-    
-
-    
-
-    
-
-    
-
-    
+
+
+
+
+
+
+
+
+
+
+
 </dd>
 
-        
-            
+
+
 <dt>
     <div class="nameContainer">
         <h4 class="name" id="event:update">
@@ -4163,39 +4162,39 @@
             <span class="">
                 update
             </span>
-            
-            
-            
-            
-            
+
+
+
+
+
         </h4>
 
-        
+
         <div class="tag-source">
-            <a href="sortable.js.html#line896">sortable.js:896</a>
+            <a href="sortable.js.html#line881">sortable.js:881</a>
         </div>
-        
+
     </div>
 
-    
+
 </dt>
 <dd>
 
-    
+
     <div class="description">
         <p>fires when the sortable is updated with an add, remove, or order change</p>
     </div>
-    
-
-    
-
-    
-
-    
-
-    
+
+
+
+
+
+
+
+
+
 <dl class="details">
-    
+
 
         <h5 class="subsection-title">Properties:</h5>
 
@@ -4204,108 +4203,108 @@
 <table class="props">
     <thead>
 	<tr>
-		
+
 		<th>Name</th>
-		
-		
+
+
 		<th>Type</th>
-		
-		
-		
-		
-		
+
+
+
+
+
 		<th class="last">Description</th>
 	</tr>
 	</thead>
-	
+
 	<tbody>
-	
-	
-        <tr>
-            
+
+
+        <tr>
+
                 <td class="name"><code>element</code></td>
-            
-            
-            <td class="type">
-            
-                
+
+
+            <td class="type">
+
+
 <span class="param-type">HTMLElement</span>
 
 
-            
-            </td>
-            
-            
-            
-            
-            
+
+            </td>
+
+
+
+
+
             <td class="description last"><p>changed</p></td>
         </tr>
-	
-	
-	
-        <tr>
-            
+
+
+
+        <tr>
+
                 <td class="name"><code>sortable</code></td>
-            
-            
-            <td class="type">
-            
-                
+
+
+            <td class="type">
+
+
 <span class="param-type"><a href="Sortable.html">Sortable</a></span>
 
 
-            
-            </td>
-            
-            
-            
-            
-            
+
+            </td>
+
+
+
+
+
             <td class="description last"><p>with element</p></td>
         </tr>
-	
-	
+
+
 	</tbody>
 </table></dl>
 
-    
-
-    
-
-    
-
-    
-
-    
-
-    
-
-    
-
-    
-
-    
-
-    
+
+
+
+
+
+
+
+
+
+
+
+
+
+
+
+
+
+
+
 </dl>
 
 
-    
-
-    
-
-    
-
-    
-
-    
-
-    
+
+
+
+
+
+
+
+
+
+
+
 </dd>
 
-        
-            
+
+
 <dt>
     <div class="nameContainer">
         <h4 class="name" id="event:update-pending">
@@ -4313,39 +4312,39 @@
             <span class="">
                 update-pending
             </span>
-            
-            
-            
-            
-            
+
+
+
+
+
         </h4>
 
-        
+
         <div class="tag-source">
-            <a href="sortable.js.html#line931">sortable.js:931</a>
+            <a href="sortable.js.html#line916">sortable.js:916</a>
         </div>
-        
+
     </div>
 
-    
+
 </dt>
 <dd>
 
-    
+
     <div class="description">
         <p>fires when an element is added, removed, or reorder but element has not dropped yet</p>
     </div>
-    
-
-    
-
-    
-
-    
-
-    
+
+
+
+
+
+
+
+
+
 <dl class="details">
-    
+
 
         <h5 class="subsection-title">Properties:</h5>
 
@@ -4354,108 +4353,108 @@
 <table class="props">
     <thead>
 	<tr>
-		
+
 		<th>Name</th>
-		
-		
+
+
 		<th>Type</th>
-		
-		
-		
-		
-		
+
+
+
+
+
 		<th class="last">Description</th>
 	</tr>
 	</thead>
-	
+
 	<tbody>
-	
-	
-        <tr>
-            
+
+
+        <tr>
+
                 <td class="name"><code>element</code></td>
-            
-            
-            <td class="type">
-            
-                
+
+
+            <td class="type">
+
+
 <span class="param-type">HTMLElement</span>
 
 
-            
-            </td>
-            
-            
-            
-            
-            
+
+            </td>
+
+
+
+
+
             <td class="description last"><p>being dragged</p></td>
         </tr>
-	
-	
-	
-        <tr>
-            
+
+
+
+        <tr>
+
                 <td class="name"><code>current</code></td>
-            
-            
-            <td class="type">
-            
-                
+
+
+            <td class="type">
+
+
 <span class="param-type"><a href="Sortable.html">Sortable</a></span>
 
 
-            
-            </td>
-            
-            
-            
-            
-            
+
+            </td>
+
+
+
+
+
             <td class="description last"><p>sortable with element placeholder</p></td>
         </tr>
-	
-	
+
+
 	</tbody>
 </table></dl>
 
-    
-
-    
-
-    
-
-    
-
-    
-
-    
-
-    
-
-    
-
-    
-
-    
+
+
+
+
+
+
+
+
+
+
+
+
+
+
+
+
+
+
+
 </dl>
 
 
-    
-
-    
-
-    
-
-    
-
-    
-
-    
+
+
+
+
+
+
+
+
+
+
+
 </dd>
 
         </dl>
-    
+
 </article>
 
 </section>
@@ -4464,4485 +4463,7 @@
 
 
 
-        
-
-        <footer class="content-size">
-            <div class="footer">
-                Documentation generated by <a target="_blank" href="https://github.com/jsdoc3/jsdoc">JSDoc 3.5.5</a> on Fri Apr 13 2018 20:44:22 GMT+0800 (DST)
-            </div>
-        </footer>
-    </div>
-</div>
-<script>prettyPrint();</script>
-<script src="scripts/main.js"></script>
-</body>
-=======
-<!DOCTYPE html>
-<html>
-<head>
-    <meta charset="utf-8">
-    <title>yy-sortable API Documentation</title>
-    
-    <meta name="description" content="Documentation for yy-sortable library" />
-    
-        <meta name="keywords" content="html5, javascript, drag-and-drop, sortable, ordered, list" />
-        <meta name="keyword" content="html5, javascript, drag-and-drop, sortable, ordered, list" />
-    
-    
-    
-    <meta name="viewport" content="width=device-width, initial-scale=1">
-    <script src="scripts/prettify/prettify.js"></script>
-    <script src="scripts/prettify/lang-css.js"></script>
-    <script src="scripts/jquery.min.js"></script>
-    <!--[if lt IE 9]>
-      <script src="//html5shiv.googlecode.com/svn/trunk/html5.js"></script>
-    <![endif]-->
-    <link href="https://fonts.googleapis.com/css?family=Libre+Franklin:400,700" rel="stylesheet">
-    <link type="text/css" rel="stylesheet" href="styles/prettify-tomorrow.css">
-    <link type="text/css" rel="stylesheet" href="styles/bootstrap.min.css">
-    <link type="text/css" rel="stylesheet" href="styles/main.css">
-
-    
-    <script>
-    var config = {"monospaceLinks":false,"cleverLinks":false,"default":{"outputSourceFiles":true},"applicationName":"yy-sortable","footer":"by YOPEY YOPEY LLC (yopeyopey.com)","copyright":"Copyright © 2018 YOPEY YOPEY LLC.","meta":{"title":"yy-sortable API Documentation","description":"Documentation for yy-sortable library","keyword":"html5, javascript, drag-and-drop, sortable, ordered, list"},"matomo":{"url":"https://analytics.yopeyopey.com/piwik/","id":13}};
-    </script>
-    
-
-    
-    <script type="text/javascript">
-    var _paq = _paq || [];
-    _paq.push(['trackPageView']);
-    _paq.push(['enableLinkTracking']);
-    (function() {
-        var u="https://analytics.yopeyopey.com/piwik/";
-        _paq.push(['setTrackerUrl', u+'piwik.php']);
-        _paq.push(['setSiteId', '13']);
-        var d=document, g=d.createElement('script'), s=d.getElementsByTagName('script')[0];
-        g.type='text/javascript'; g.async=true; g.defer=true; g.src=u+'piwik.js'; s.parentNode.insertBefore(g,s);
-    })();
-    </script>
-    
-</head>
-<body>
-<div id="wrap" class="clearfix">
-    
-<div class="navigation">
-    <h3 class="applicationName"><a href="index.html">yy-sortable</a></h3>
-    <button id="menuToggle" class="btn btn-link btn-lg menu-toggle">
-        <span class="glyphicon glyphicon-menu-hamburger"></span>
-    </button>
-    <div class="search">
-        <input id="search" type="text" class="form-control input-md" placeholder="Search...">
-    </div>
-    <ul class="list">
-    
-        
-        <li class="item" data-name="Sortable">
-            <span class="title  ">
-                
-                <a href="Sortable.html">Sortable</a>
-            </span>
-            <ul class="members itemMembers">
-            
-            <span class="subtitle">Members</span>
-            
-                <li class="parent " data-name="Sortable.defaults"><a href="Sortable.html#.defaults">defaults</a></li>
-            
-            </ul>
-            <ul class="typedefs itemMembers">
-            
-            <span class="subtitle">Typedefs</span>
-            
-                <li class="parent" data-name="Sortable~DefaultOptions"><a href="Sortable.html#~DefaultOptions">DefaultOptions</a></li>
-            
-            </ul>
-            <ul class="typedefs itemMembers">
-            
-            </ul>
-            <ul class="methods itemMembers">
-            
-            <span class="subtitle">Methods</span>
-            
-                <li class="parent  " data-name="Sortable.create"><a href="Sortable.html#.create">create</a></li>
-            
-                <li class="parent  " data-name="Sortable#_placeByDistance"><a href="Sortable.html#_placeByDistance">_placeByDistance</a></li>
-            
-                <li class="parent  " data-name="Sortable#add"><a href="Sortable.html#add">add</a></li>
-            
-                <li class="parent  " data-name="Sortable#attachElement"><a href="Sortable.html#attachElement">attachElement</a></li>
-            
-                <li class="parent  " data-name="Sortable#destroy"><a href="Sortable.html#destroy">destroy</a></li>
-            
-                <li class="parent  " data-name="Sortable#removeElement"><a href="Sortable.html#removeElement">removeElement</a></li>
-            
-            </ul>
-            <ul class="events itemMembers">
-            
-            <span class="subtitle">Events</span>
-            
-                <li class="parent" data-name="Sortable#event:add"><a href="Sortable.html#event:add">add</a></li>
-            
-                <li class="parent" data-name="Sortable#event:add-pending"><a href="Sortable.html#event:add-pending">add-pending</a></li>
-            
-                <li class="parent" data-name="Sortable#event:delete"><a href="Sortable.html#event:delete">delete</a></li>
-            
-                <li class="parent" data-name="Sortable#event:delete-pending"><a href="Sortable.html#event:delete-pending">delete-pending</a></li>
-            
-                <li class="parent" data-name="Sortable#event:order"><a href="Sortable.html#event:order">order</a></li>
-            
-                <li class="parent" data-name="Sortable#event:order-pending"><a href="Sortable.html#event:order-pending">order-pending</a></li>
-            
-                <li class="parent" data-name="Sortable#event:pickup"><a href="Sortable.html#event:pickup">pickup</a></li>
-            
-                <li class="parent" data-name="Sortable#event:remove"><a href="Sortable.html#event:remove">remove</a></li>
-            
-                <li class="parent" data-name="Sortable#event:remove-pending"><a href="Sortable.html#event:remove-pending">remove-pending</a></li>
-            
-                <li class="parent" data-name="Sortable#event:update"><a href="Sortable.html#event:update">update</a></li>
-            
-                <li class="parent" data-name="Sortable#event:update-pending"><a href="Sortable.html#event:update-pending">update-pending</a></li>
-            
-            </ul>
-        </li>
-    
-    </ul>
-</div>
-    <div class="main">
-        
-        <h1 class="page-title" data-filename="Viewport">Class: Sortable</h1>
-        
-        
-
-
-
-<section>
-
-<header>
-    <div class="header content-size">
-        <h2>Sortable
-        </h2>
-        
-            <div class="class-description"><p>Sortable Class</p></div>
-        
-    </div>
-</header>
-
-<article class="content-size">
-    <div class="container-overview">
-    
-
-    
-        
-<dt>
-    <div class="nameContainer">
-        <h4 class="name" id="Sortable">
-            <a class="share-icon" href="#Sortable"><span class="glyphicon glyphicon-link"></span></a>
-            <span class="">
-                new Sortable
-            </span>
-            <span class="signature">(element, <span class="optional">options</span>)</span>
-            
-            
-            
-            
-        </h4>
-
-        
-        <div class="tag-source">
-            <a href="sortable.js.html#line10">sortable.js:10</a>
-        </div>
-        
-    </div>
-
-    
-</dt>
-<dd>
-
-    
-    <div class="description">
-        <p>Create sortable list</p>
-    </div>
-    
-
-    
-
-    
-
-    
-        
-
-<table class="params">
-    <thead>
-	<tr>
-		
-		<th>Name</th>
-		
-		
-		<th>Type</th>
-		
-		
-		
-		<th class="last">Description</th>
-	</tr>
-	</thead>
-	
-	<tbody>
-	
-	
-        <tr>
-            
-                <td class="name"><code>element</code></td>
-            
-            
-            <td class="type">
-            
-                
-<span class="param-type">HTMLElement</span>
-
-
-            
-            </td>
-            
-            
-            
-            <td class="description last">
-                
-                    
-                    
-                        
-                    
-                
-                </td>
-        </tr>
-	
-	
-	
-        <tr>
-            
-                <td class="name"><code>options</code></td>
-            
-            
-            <td class="type">
-            
-                
-<span class="param-type">object</span>
-
-
-            
-            </td>
-            
-            
-            
-            <td class="description last">
-                
-                    
-                        <span class="optional">optional</span>
-                    
-                    
-                        
-                    
-                
-                
-                
-
-<table class="params">
-    <thead>
-	<tr>
-		
-		<th>Name</th>
-		
-		
-		<th>Type</th>
-		
-		
-		<th>Default</th>
-		
-		
-		<th class="last">Description</th>
-	</tr>
-	</thead>
-	
-	<tbody>
-	
-	
-        <tr>
-            
-                <td class="name"><code>name</code></td>
-            
-            
-            <td class="type">
-            
-                
-<span class="param-type">string</span>
-
-
-            
-            </td>
-            
-            
-                <td class="default">
-                
-                    sortable
-                
-                </td>
-            
-            
-            <td class="description last">
-                
-                    
-                        <span class="optional">optional</span>
-                    
-                    
-                        
-                    
-                
-                <p>dragging is allowed between Sortables with the same name</p></td>
-        </tr>
-	
-	
-	
-        <tr>
-            
-                <td class="name"><code>dragClass</code></td>
-            
-            
-            <td class="type">
-            
-                
-<span class="param-type">string</span>
-
-
-            
-            </td>
-            
-            
-                <td class="default">
-                
-                </td>
-            
-            
-            <td class="description last">
-                
-                    
-                        <span class="optional">optional</span>
-                    
-                    
-                        
-                    
-                
-                <p>if set then drag only items with this className under element; otherwise drag all children</p></td>
-        </tr>
-	
-	
-	
-        <tr>
-            
-                <td class="name"><code>orderClass</code></td>
-            
-            
-            <td class="type">
-            
-                
-<span class="param-type">string</span>
-
-
-            
-            </td>
-            
-            
-                <td class="default">
-                
-                </td>
-            
-            
-            <td class="description last">
-                
-                    
-                        <span class="optional">optional</span>
-                    
-                    
-                        
-                    
-                
-                <p>use this class to include elements in ordering but not dragging; otherwise all children elements are included in when sorting and ordering</p></td>
-        </tr>
-	
-	
-	
-        <tr>
-            
-                <td class="name"><code>deepSearch</code></td>
-            
-            
-            <td class="type">
-            
-                
-<span class="param-type">boolean</span>
-
-
-            
-            </td>
-            
-            
-                <td class="default">
-                
-                </td>
-            
-            
-            <td class="description last">
-                
-                    
-                        <span class="optional">optional</span>
-                    
-                    
-                        
-                    
-                
-                <p>if dragClass and deepSearch then search all descendents of element for dragClass</p></td>
-        </tr>
-	
-	
-	
-        <tr>
-            
-                <td class="name"><code>sort</code></td>
-            
-            
-            <td class="type">
-            
-                
-<span class="param-type">boolean</span>
-
-
-            
-            </td>
-            
-            
-                <td class="default">
-                
-                    true
-                
-                </td>
-            
-            
-            <td class="description last">
-                
-                    
-                        <span class="optional">optional</span>
-                    
-                    
-                        
-                    
-                
-                <p>allow sorting within list</p></td>
-        </tr>
-	
-	
-	
-        <tr>
-            
-                <td class="name"><code>drop</code></td>
-            
-            
-            <td class="type">
-            
-                
-<span class="param-type">boolean</span>
-
-
-            
-            </td>
-            
-            
-                <td class="default">
-                
-                    true
-                
-                </td>
-            
-            
-            <td class="description last">
-                
-                    
-                        <span class="optional">optional</span>
-                    
-                    
-                        
-                    
-                
-                <p>allow drop from related sortables (doesn't impact reordering this sortable's children until the children are moved to a differen sortable)</p></td>
-        </tr>
-	
-	
-	
-        <tr>
-            
-                <td class="name"><code>copy</code></td>
-            
-            
-            <td class="type">
-            
-                
-<span class="param-type">boolean</span>
-
-
-            
-            </td>
-            
-            
-                <td class="default">
-                
-                    false
-                
-                </td>
-            
-            
-            <td class="description last">
-                
-                    
-                        <span class="optional">optional</span>
-                    
-                    
-                        
-                    
-                
-                <p>create copy when dragging an item (this disables sort=true for this sortable)</p></td>
-        </tr>
-	
-	
-	
-        <tr>
-            
-                <td class="name"><code>orderId</code></td>
-            
-            
-            <td class="type">
-            
-                
-<span class="param-type">string</span>
-
-
-            
-            </td>
-            
-            
-                <td class="default">
-                
-                    data-order
-                
-                </td>
-            
-            
-            <td class="description last">
-                
-                    
-                        <span class="optional">optional</span>
-                    
-                    
-                        
-                    
-                
-                <p>for ordered lists, use this data id to figure out sort order</p></td>
-        </tr>
-	
-	
-	
-        <tr>
-            
-                <td class="name"><code>orderIdIsNumber</code></td>
-            
-            
-            <td class="type">
-            
-                
-<span class="param-type">boolean</span>
-
-
-            
-            </td>
-            
-            
-                <td class="default">
-                
-                    true
-                
-                </td>
-            
-            
-            <td class="description last">
-                
-                    
-                        <span class="optional">optional</span>
-                    
-                    
-                        
-                    
-                
-                <p>use parseInt on options.sortId to properly sort numbers</p></td>
-        </tr>
-	
-	
-	
-        <tr>
-            
-                <td class="name"><code>reverseOrder</code></td>
-            
-            
-            <td class="type">
-            
-                
-<span class="param-type">string</span>
-
-
-            
-            </td>
-            
-            
-                <td class="default">
-                
-                </td>
-            
-            
-            <td class="description last">
-                
-                    
-                        <span class="optional">optional</span>
-                    
-                    
-                        
-                    
-                
-                <p>reverse sort the orderId</p></td>
-        </tr>
-	
-	
-	
-        <tr>
-            
-                <td class="name"><code>offList</code></td>
-            
-            
-            <td class="type">
-            
-                
-<span class="param-type">string</span>
-
-
-            
-            </td>
-            
-            
-                <td class="default">
-                
-                    closest
-                
-                </td>
-            
-            
-            <td class="description last">
-                
-                    
-                        <span class="optional">optional</span>
-                    
-                    
-                        
-                    
-                
-                <p>how to handle when an element is dropped outside a sortable: closest=drop in closest sortable; cancel=return to starting sortable; delete=remove from all sortables</p></td>
-        </tr>
-	
-	
-	
-        <tr>
-            
-                <td class="name"><code>cursorHover</code></td>
-            
-            
-            <td class="type">
-            
-                
-<span class="param-type">string</span>
-
-
-            
-            </td>
-            
-            
-                <td class="default">
-                
-                    grab -webkit-grab pointer
-                
-                </td>
-            
-            
-            <td class="description last">
-                
-                    
-                        <span class="optional">optional</span>
-                    
-                    
-                        
-                    
-                
-                <p>use this cursor list to set cursor when hovering over a sortable element</p></td>
-        </tr>
-	
-	
-	
-        <tr>
-            
-                <td class="name"><code>cursorDown</code></td>
-            
-            
-            <td class="type">
-            
-                
-<span class="param-type">string</span>
-
-
-            
-            </td>
-            
-            
-                <td class="default">
-                
-                    grabbing -webkit-grabbing pointer
-                
-                </td>
-            
-            
-            <td class="description last">
-                
-                    
-                        <span class="optional">optional</span>
-                    
-                    
-                        
-                    
-                
-                <p>use this cursor list to set cursor when mousedown/touchdown over a sortable element</p></td>
-        </tr>
-	
-	
-	
-        <tr>
-            
-                <td class="name"><code>useIcons</code></td>
-            
-            
-            <td class="type">
-            
-                
-<span class="param-type">boolean</span>
-
-
-            
-            </td>
-            
-            
-                <td class="default">
-                
-                    true
-                
-                </td>
-            
-            
-            <td class="description last">
-                
-                    
-                        <span class="optional">optional</span>
-                    
-                    
-                        
-                    
-                
-                <p>show icons when dragging</p></td>
-        </tr>
-	
-	
-	
-        <tr>
-            
-                <td class="name"><code>icons</code></td>
-            
-            
-            <td class="type">
-            
-                
-<span class="param-type">object</span>
-
-
-            
-            </td>
-            
-            
-                <td class="default">
-                
-                </td>
-            
-            
-            <td class="description last">
-                
-                    
-                        <span class="optional">optional</span>
-                    
-                    
-                        
-                    
-                
-                <p>default set of icons</p>
-                
-
-<table class="params">
-    <thead>
-	<tr>
-		
-		<th>Name</th>
-		
-		
-		<th>Type</th>
-		
-		
-		
-		<th class="last">Description</th>
-	</tr>
-	</thead>
-	
-	<tbody>
-	
-	
-        <tr>
-            
-                <td class="name"><code>reorder</code></td>
-            
-            
-            <td class="type">
-            
-                
-<span class="param-type">string</span>
-
-
-            
-            </td>
-            
-            
-            
-            <td class="description last">
-                
-                    
-                        <span class="optional">optional</span>
-                    
-                    
-                        
-                    
-                
-                </td>
-        </tr>
-	
-	
-	
-        <tr>
-            
-                <td class="name"><code>move</code></td>
-            
-            
-            <td class="type">
-            
-                
-<span class="param-type">string</span>
-
-
-            
-            </td>
-            
-            
-            
-            <td class="description last">
-                
-                    
-                        <span class="optional">optional</span>
-                    
-                    
-                        
-                    
-                
-                </td>
-        </tr>
-	
-	
-	
-        <tr>
-            
-                <td class="name"><code>copy</code></td>
-            
-            
-            <td class="type">
-            
-                
-<span class="param-type">string</span>
-
-
-            
-            </td>
-            
-            
-            
-            <td class="description last">
-                
-                    
-                        <span class="optional">optional</span>
-                    
-                    
-                        
-                    
-                
-                </td>
-        </tr>
-	
-	
-	
-        <tr>
-            
-                <td class="name"><code>delete</code></td>
-            
-            
-            <td class="type">
-            
-                
-<span class="param-type">string</span>
-
-
-            
-            </td>
-            
-            
-            
-            <td class="description last">
-                
-                    
-                        <span class="optional">optional</span>
-                    
-                    
-                        
-                    
-                
-                </td>
-        </tr>
-	
-	
-	</tbody>
-</table>
-            </td>
-        </tr>
-	
-	
-	
-        <tr>
-            
-                <td class="name"><code>customIcon</code></td>
-            
-            
-            <td class="type">
-            
-                
-<span class="param-type">string</span>
-
-
-            
-            </td>
-            
-            
-                <td class="default">
-                
-                </td>
-            
-            
-            <td class="description last">
-                
-                    
-                        <span class="optional">optional</span>
-                    
-                    
-                        
-                    
-                
-                <p>source of custom image when over this sortable</p></td>
-        </tr>
-	
-	
-	</tbody>
-</table>
-            </td>
-        </tr>
-	
-	
-	</tbody>
-</table>
-    
-
-    
-<dl class="details">
-    
-
-    
-
-    
-
-    
-
-    
-
-    
-
-    
-
-    
-
-    
-
-    
-</dl>
-
-
-    
-
-    
-
-    
-
-    
-
-    
-
-    
-</dd>
-
-    
-    </div>
-
-    
-
-    
-
-    
-
-    
-
-    
-
-    
-        <h3 class="subsection-title">Members</h3>
-
-        <dl class="list-members">
-            
-<dt>
-    <div class="nameContainer">
-        <h4 class="name" id=".defaults">
-            <a class="share-icon" href="#.defaults"><span class="glyphicon glyphicon-link"></span></a>
-            <span class="">Sortable.defaults</span>
-            <span class="type-signature type">DefaultOptions</span>
-            
-            <span class="access-signature">static</span>
-            
-            
-        </h4>
-    </div>
-    
-    
-</dt>
-<dd>
-    
-    <div class="description">
-        <p>the global defaults for new Sortable objects</p>
-    </div>
-    
-    
-    
-<dl class="details">
-    
-
-    
-
-    
-
-    
-
-    
-
-    
-
-    
-
-    
-
-    
-
-    
-</dl>
-
-    
-    
-</dd>
-
-        </dl>
-    
-
-    
-        <h3 class="subsection-title">Methods</h3>
-
-        <dl class="list-methods">
-            
-<dt>
-    <div class="nameContainer">
-        <h4 class="name" id=".create">
-            <a class="share-icon" href="#.create"><span class="glyphicon glyphicon-link"></span></a>
-            <span class="">
-                Sortable.create
-            </span>
-            <span class="signature">(elements, options)</span>
-            
-            <span class="access-signature">static</span>
-            
-            
-        </h4>
-
-        
-        <div class="tag-source">
-            <a href="sortable.js.html#line119">sortable.js:119</a>
-        </div>
-        
-    </div>
-
-    
-</dt>
-<dd>
-
-    
-    <div class="description">
-        <p>create multiple sortable elements</p>
-    </div>
-    
-
-    
-
-    
-
-    
-        
-
-<table class="params">
-    <thead>
-	<tr>
-		
-		<th>Name</th>
-		
-		
-		<th>Type</th>
-		
-		
-		
-		<th class="last">Description</th>
-	</tr>
-	</thead>
-	
-	<tbody>
-	
-	
-        <tr>
-            
-                <td class="name"><code>elements</code></td>
-            
-            
-            <td class="type">
-            
-                
-<span class="param-type">Array.&lt;HTMLElements></span>
-
-
-            
-            </td>
-            
-            
-            
-            <td class="description last">
-                
-                </td>
-        </tr>
-	
-	
-	
-        <tr>
-            
-                <td class="name"><code>options</code></td>
-            
-            
-            <td class="type">
-            
-                
-<span class="param-type">object</span>
-
-
-            
-            </td>
-            
-            
-            
-            <td class="description last">
-                
-                <p>see constructor for options</p></td>
-        </tr>
-	
-	
-	</tbody>
-</table>
-    
-
-    
-<dl class="details">
-    
-
-    
-
-    
-
-    
-
-    
-
-    
-
-    
-
-    
-
-    
-
-    
-</dl>
-
-
-    
-
-    
-
-    
-
-    
-
-    
-
-    
-</dd>
-
-        
-            
-<dt>
-    <div class="nameContainer">
-        <h4 class="name" id="_placeByDistance">
-            <a class="share-icon" href="#_placeByDistance"><span class="glyphicon glyphicon-link"></span></a>
-            <span class="">
-                _placeByDistance
-            </span>
-            <span class="signature">(sortable, dragging, x, y)</span><span class="type-signature">boolean</span>
-            
-            
-            
-            
-        </h4>
-
-        
-        <div class="tag-source">
-            <a href="sortable.js.html#line727">sortable.js:727</a>
-        </div>
-        
-    </div>
-
-    
-</dt>
-<dd>
-
-    
-    <div class="description">
-        <p>search for where to place using distance</p>
-    </div>
-    
-
-    
-
-    
-
-    
-        
-
-<table class="params">
-    <thead>
-	<tr>
-		
-		<th>Name</th>
-		
-		
-		<th>Type</th>
-		
-		
-		
-		<th class="last">Description</th>
-	</tr>
-	</thead>
-	
-	<tbody>
-	
-	
-        <tr>
-            
-                <td class="name"><code>sortable</code></td>
-            
-            
-            <td class="type">
-            
-                
-<span class="param-type"><a href="Sortable.html">Sortable</a></span>
-
-
-            
-            </td>
-            
-            
-            
-            <td class="description last">
-                
-                </td>
-        </tr>
-	
-	
-	
-        <tr>
-            
-                <td class="name"><code>dragging</code></td>
-            
-            
-            <td class="type">
-            
-                
-<span class="param-type">HTMLElement</span>
-
-
-            
-            </td>
-            
-            
-            
-            <td class="description last">
-                
-                </td>
-        </tr>
-	
-	
-	
-        <tr>
-            
-                <td class="name"><code>x</code></td>
-            
-            
-            <td class="type">
-            
-                
-<span class="param-type">number</span>
-
-
-            
-            </td>
-            
-            
-            
-            <td class="description last">
-                
-                </td>
-        </tr>
-	
-	
-	
-        <tr>
-            
-                <td class="name"><code>y</code></td>
-            
-            
-            <td class="type">
-            
-                
-<span class="param-type">number</span>
-
-
-            
-            </td>
-            
-            
-            
-            <td class="description last">
-                
-                </td>
-        </tr>
-	
-	
-	</tbody>
-</table>
-    
-
-    
-<dl class="details">
-    
-
-    
-
-    
-
-    
-
-    
-
-    
-
-    
-
-    
-
-    
-
-    
-</dl>
-
-
-    
-
-    
-
-    
-
-    
-
-    
-    <h5>Returns:</h5>
-    
-
-
-<table class="params">
-    <thead>
-    <tr>
-        
-        <th>Type</th>
-        <th class="last">Description</th>
-    </tr>
-    </thead>
-    <tbody>
-    
-        <tr>
-            
-            <td class="type">
-            
-                        boolean
-                        
-                    
-            </td>
-            <td class="description last">false=nothing to do</td>
-        </tr>
-    
-    </tbody>
-</table>
-
-    
-
-    
-</dd>
-
-        
-            
-<dt>
-    <div class="nameContainer">
-        <h4 class="name" id="add">
-            <a class="share-icon" href="#add"><span class="glyphicon glyphicon-link"></span></a>
-            <span class="">
-                add
-            </span>
-            <span class="signature">(element, index)</span>
-            
-            
-            
-            
-        </h4>
-
-        
-        <div class="tag-source">
-            <a href="sortable.js.html#line135">sortable.js:135</a>
-        </div>
-        
-    </div>
-
-    
-</dt>
-<dd>
-
-    
-    <div class="description">
-        <p>add an element as a child of the sortable element; can also be used to swap between sortables
-NOTE: this will not work with deep-type elements; use attachElement instead</p>
-    </div>
-    
-
-    
-
-    
-
-    
-        
-
-<table class="params">
-    <thead>
-	<tr>
-		
-		<th>Name</th>
-		
-		
-		<th>Type</th>
-		
-		
-		
-		<th class="last">Description</th>
-	</tr>
-	</thead>
-	
-	<tbody>
-	
-	
-        <tr>
-            
-                <td class="name"><code>element</code></td>
-            
-            
-            <td class="type">
-            
-                
-<span class="param-type">HTMLElement</span>
-
-
-            
-            </td>
-            
-            
-            
-            <td class="description last">
-                
-                </td>
-        </tr>
-	
-	
-	
-        <tr>
-            
-                <td class="name"><code>index</code></td>
-            
-            
-            <td class="type">
-            
-                
-<span class="param-type">number</span>
-
-
-            
-            </td>
-            
-            
-            
-            <td class="description last">
-                
-                </td>
-        </tr>
-	
-	
-	</tbody>
-</table>
-    
-
-    
-<dl class="details">
-    
-
-    
-
-    
-
-    
-
-    
-
-    
-
-    
-
-    
-
-    
-
-    
-</dl>
-
-
-    
-
-    
-
-    
-
-    
-
-    
-
-    
-</dd>
-
-        
-            
-<dt>
-    <div class="nameContainer">
-        <h4 class="name" id="attachElement">
-            <a class="share-icon" href="#attachElement"><span class="glyphicon glyphicon-link"></span></a>
-            <span class="">
-                attachElement
-            </span>
-            <span class="signature">(element)</span>
-            
-            
-            
-            
-        </h4>
-
-        
-        <div class="tag-source">
-            <a href="sortable.js.html#line197">sortable.js:197</a>
-        </div>
-        
-    </div>
-
-    
-</dt>
-<dd>
-
-    
-    <div class="description">
-        <p>attaches an HTML element to the sortable; can also be used to swap between sortables
-NOTE: you need to manually insert the element into this.element (this is useful when you have a deep structure)</p>
-    </div>
-    
-
-    
-
-    
-
-    
-        
-
-<table class="params">
-    <thead>
-	<tr>
-		
-		<th>Name</th>
-		
-		
-		<th>Type</th>
-		
-		
-		
-		<th class="last">Description</th>
-	</tr>
-	</thead>
-	
-	<tbody>
-	
-	
-        <tr>
-            
-                <td class="name"><code>element</code></td>
-            
-            
-            <td class="type">
-            
-                
-<span class="param-type">HTMLElement</span>
-
-
-            
-            </td>
-            
-            
-            
-            <td class="description last">
-                
-                </td>
-        </tr>
-	
-	
-	</tbody>
-</table>
-    
-
-    
-<dl class="details">
-    
-
-    
-
-    
-
-    
-
-    
-
-    
-
-    
-
-    
-
-    
-
-    
-</dl>
-
-
-    
-
-    
-
-    
-
-    
-
-    
-
-    
-</dd>
-
-        
-            
-<dt>
-    <div class="nameContainer">
-        <h4 class="name" id="destroy">
-            <a class="share-icon" href="#destroy"><span class="glyphicon glyphicon-link"></span></a>
-            <span class="">
-                destroy
-            </span>
-            <span class="signature">()</span>
-            
-            
-            
-            
-        </h4>
-
-        
-        <div class="tag-source">
-            <a href="sortable.js.html#line93">sortable.js:93</a>
-        </div>
-        
-    </div>
-
-    
-</dt>
-<dd>
-
-    
-    <div class="description">
-        <p>removes all event handlers from this.element and children</p>
-    </div>
-    
-
-    
-
-    
-
-    
-
-    
-<dl class="details">
-    
-
-    
-
-    
-
-    
-
-    
-
-    
-
-    
-
-    
-
-    
-
-    
-</dl>
-
-
-    
-
-    
-
-    
-
-    
-
-    
-
-    
-</dd>
-
-        
-            
-<dt>
-    <div class="nameContainer">
-        <h4 class="name" id="removeElement">
-            <a class="share-icon" href="#removeElement"><span class="glyphicon glyphicon-link"></span></a>
-            <span class="">
-                removeElement
-            </span>
-            <span class="signature">(element)</span>
-            
-            
-            
-            
-        </h4>
-
-        
-        <div class="tag-source">
-            <a href="sortable.js.html#line231">sortable.js:231</a>
-        </div>
-        
-    </div>
-
-    
-</dt>
-<dd>
-
-    
-    <div class="description">
-        <p>removes all events from an HTML element
-NOTE: does not remove the element from its parent</p>
-    </div>
-    
-
-    
-
-    
-
-    
-        
-
-<table class="params">
-    <thead>
-	<tr>
-		
-		<th>Name</th>
-		
-		
-		<th>Type</th>
-		
-		
-		
-		<th class="last">Description</th>
-	</tr>
-	</thead>
-	
-	<tbody>
-	
-	
-        <tr>
-            
-                <td class="name"><code>element</code></td>
-            
-            
-            <td class="type">
-            
-                
-<span class="param-type">HTMLElement</span>
-
-
-            
-            </td>
-            
-            
-            
-            <td class="description last">
-                
-                </td>
-        </tr>
-	
-	
-	</tbody>
-</table>
-    
-
-    
-<dl class="details">
-    
-
-    
-
-    
-
-    
-
-    
-
-    
-
-    
-
-    
-
-    
-
-    
-</dl>
-
-
-    
-
-    
-
-    
-
-    
-
-    
-
-    
-</dd>
-
-        </dl>
-    
-
-    
-        <h3 class="subsection-title">Type Definitions</h3>
-
-        <dl class="list-definitions">
-                
-<dt>
-    <div class="nameContainer">
-        <h4 class="name" id="~DefaultOptions">
-            <a class="share-icon" href="#~DefaultOptions"><span class="glyphicon glyphicon-link"></span></a>
-            <span class="">DefaultOptions</span>
-            <span class="type-signature type">object</span>
-            
-            
-            
-            
-        </h4>
-    </div>
-    
-    
-</dt>
-<dd>
-    
-    <div class="description">
-        <p>Options for Sortable</p>
-    </div>
-    
-    
-    
-<dl class="details">
-    
-
-        <h5 class="subsection-title">Properties:</h5>
-
-        <dl>
-
-<table class="props">
-    <thead>
-	<tr>
-		
-		<th>Name</th>
-		
-		
-		<th>Type</th>
-		
-		
-		<th>Argument</th>
-		
-		
-		
-		<th>Default</th>
-		
-		
-		<th class="last">Description</th>
-	</tr>
-	</thead>
-	
-	<tbody>
-	
-	
-        <tr>
-            
-                <td class="name"><code>options.name</code></td>
-            
-            
-            <td class="type">
-            
-                
-<span class="param-type">string</span>
-
-
-            
-            </td>
-            
-            
-                <td class="attributes">
-                
-                    &lt;optional><br>
-                
-                    
-                
-                </td>
-            
-            
-            
-                <td class="default">
-                
-                    sortable
-                
-                </td>
-            
-            
-            <td class="description last"><p>dragging is allowed between Sortables with the same name</p></td>
-        </tr>
-	
-	
-	
-        <tr>
-            
-                <td class="name"><code>options.dragClass</code></td>
-            
-            
-            <td class="type">
-            
-                
-<span class="param-type">string</span>
-
-
-            
-            </td>
-            
-            
-                <td class="attributes">
-                
-                    &lt;optional><br>
-                
-                    
-                
-                </td>
-            
-            
-            
-                <td class="default">
-                
-                </td>
-            
-            
-            <td class="description last"><p>if set then drag only items with this className under element; otherwise drag all children</p></td>
-        </tr>
-	
-	
-	
-        <tr>
-            
-                <td class="name"><code>options.orderClass</code></td>
-            
-            
-            <td class="type">
-            
-                
-<span class="param-type">string</span>
-
-
-            
-            </td>
-            
-            
-                <td class="attributes">
-                
-                    &lt;optional><br>
-                
-                    
-                
-                </td>
-            
-            
-            
-                <td class="default">
-                
-                </td>
-            
-            
-            <td class="description last"><p>use this class to include elements in ordering but not dragging; otherwise all children elements are included in when sorting and ordering</p></td>
-        </tr>
-	
-	
-	
-        <tr>
-            
-                <td class="name"><code>options.deepSearch</code></td>
-            
-            
-            <td class="type">
-            
-                
-<span class="param-type">boolean</span>
-
-
-            
-            </td>
-            
-            
-                <td class="attributes">
-                
-                    &lt;optional><br>
-                
-                    
-                
-                </td>
-            
-            
-            
-                <td class="default">
-                
-                </td>
-            
-            
-            <td class="description last"><p>if dragClass and deepSearch then search all descendents of element for dragClass</p></td>
-        </tr>
-	
-	
-	
-        <tr>
-            
-                <td class="name"><code>options.sort</code></td>
-            
-            
-            <td class="type">
-            
-                
-<span class="param-type">boolean</span>
-
-
-            
-            </td>
-            
-            
-                <td class="attributes">
-                
-                    &lt;optional><br>
-                
-                    
-                
-                </td>
-            
-            
-            
-                <td class="default">
-                
-                    true
-                
-                </td>
-            
-            
-            <td class="description last"><p>allow sorting within list</p></td>
-        </tr>
-	
-	
-	
-        <tr>
-            
-                <td class="name"><code>options.drop</code></td>
-            
-            
-            <td class="type">
-            
-                
-<span class="param-type">boolean</span>
-
-
-            
-            </td>
-            
-            
-                <td class="attributes">
-                
-                    &lt;optional><br>
-                
-                    
-                
-                </td>
-            
-            
-            
-                <td class="default">
-                
-                    true
-                
-                </td>
-            
-            
-            <td class="description last"><p>allow drop from related sortables (doesn't impact reordering this sortable's children until the children are moved to a differen sortable)</p></td>
-        </tr>
-	
-	
-	
-        <tr>
-            
-                <td class="name"><code>options.copy</code></td>
-            
-            
-            <td class="type">
-            
-                
-<span class="param-type">boolean</span>
-
-
-            
-            </td>
-            
-            
-                <td class="attributes">
-                
-                    &lt;optional><br>
-                
-                    
-                
-                </td>
-            
-            
-            
-                <td class="default">
-                
-                    false
-                
-                </td>
-            
-            
-            <td class="description last"><p>create copy when dragging an item (this disables sort=true for this sortable)</p></td>
-        </tr>
-	
-	
-	
-        <tr>
-            
-                <td class="name"><code>options.orderId</code></td>
-            
-            
-            <td class="type">
-            
-                
-<span class="param-type">string</span>
-
-
-            
-            </td>
-            
-            
-                <td class="attributes">
-                
-                    &lt;optional><br>
-                
-                    
-                
-                </td>
-            
-            
-            
-                <td class="default">
-                
-                    data-order
-                
-                </td>
-            
-            
-            <td class="description last"><p>for ordered lists, use this data id to figure out sort order</p></td>
-        </tr>
-	
-	
-	
-        <tr>
-            
-                <td class="name"><code>options.orderIdIsNumber</code></td>
-            
-            
-            <td class="type">
-            
-                
-<span class="param-type">boolean</span>
-
-
-            
-            </td>
-            
-            
-                <td class="attributes">
-                
-                    &lt;optional><br>
-                
-                    
-                
-                </td>
-            
-            
-            
-                <td class="default">
-                
-                    true
-                
-                </td>
-            
-            
-            <td class="description last"><p>use parseInt on options.sortId to properly sort numbers</p></td>
-        </tr>
-	
-	
-	
-        <tr>
-            
-                <td class="name"><code>options.reverseOrder</code></td>
-            
-            
-            <td class="type">
-            
-                
-<span class="param-type">string</span>
-
-
-            
-            </td>
-            
-            
-                <td class="attributes">
-                
-                    &lt;optional><br>
-                
-                    
-                
-                </td>
-            
-            
-            
-                <td class="default">
-                
-                </td>
-            
-            
-            <td class="description last"><p>reverse sort the orderId</p></td>
-        </tr>
-	
-	
-	
-        <tr>
-            
-                <td class="name"><code>options.alwaysInList</code></td>
-            
-            
-            <td class="type">
-            
-                
-<span class="param-type">boolean</span>
-
-
-            
-            </td>
-            
-            
-                <td class="attributes">
-                
-                    &lt;optional><br>
-                
-                    
-                
-                </td>
-            
-            
-            
-                <td class="default">
-                
-                    true
-                
-                </td>
-            
-            
-            <td class="description last"><p>place element inside closest related Sortable object; if set to false then the object is removed if dropped outside related sortables</p></td>
-        </tr>
-	
-	
-	
-        <tr>
-            
-                <td class="name"><code>options.returnToOriginal</code></td>
-            
-            
-            <td class="type">
-            
-                
-<span class="param-type">boolean</span>
-
-
-            
-            </td>
-            
-            
-                <td class="attributes">
-                
-                    &lt;optional><br>
-                
-                    
-                
-                </td>
-            
-            
-            
-                <td class="default">
-                
-                    true
-                
-                </td>
-            
-            
-            <td class="description last"><p>if alwaysInList=false and element is dropped where there are no sortables then the element is returned to its starting sortable</p></td>
-        </tr>
-	
-	
-	
-        <tr>
-            
-                <td class="name"><code>options.cursorHover</code></td>
-            
-            
-            <td class="type">
-            
-                
-<span class="param-type">string</span>
-
-
-            
-            </td>
-            
-            
-                <td class="attributes">
-                
-                    &lt;optional><br>
-                
-                    
-                
-                </td>
-            
-            
-            
-                <td class="default">
-                
-                    grab -webkit-grab pointer
-                
-                </td>
-            
-            
-            <td class="description last"><p>use this cursor list to set cursor when hovering over a sortable element</p></td>
-        </tr>
-	
-	
-	
-        <tr>
-            
-                <td class="name"><code>options.cursorDown</code></td>
-            
-            
-            <td class="type">
-            
-                
-<span class="param-type">string</span>
-
-
-            
-            </td>
-            
-            
-                <td class="attributes">
-                
-                    &lt;optional><br>
-                
-                    
-                
-                </td>
-            
-            
-            
-                <td class="default">
-                
-                    grabbing -webkit-grabbing pointer
-                
-                </td>
-            
-            
-            <td class="description last"><p>use this cursor list to set cursor when mousedown/touchdown over a sortable element</p></td>
-        </tr>
-	
-	
-	
-        <tr>
-            
-                <td class="name"><code>options.useIcons</code></td>
-            
-            
-            <td class="type">
-            
-                
-<span class="param-type">boolean</span>
-
-
-            
-            </td>
-            
-            
-                <td class="attributes">
-                
-                    &lt;optional><br>
-                
-                    
-                
-                </td>
-            
-            
-            
-                <td class="default">
-                
-                    true
-                
-                </td>
-            
-            
-            <td class="description last"><p>show icons when dragging</p></td>
-        </tr>
-	
-	
-	
-        <tr>
-            
-                <td class="name"><code>options.icons</code></td>
-            
-            
-            <td class="type">
-            
-                
-<span class="param-type">object</span>
-
-
-            
-            </td>
-            
-            
-                <td class="attributes">
-                
-                    &lt;optional><br>
-                
-                    
-                
-                </td>
-            
-            
-            
-                <td class="default">
-                
-                </td>
-            
-            
-            <td class="description last"><p>default set of icons</p>
-                <h6>Properties</h6>
-
-<table class="props">
-    <thead>
-	<tr>
-		
-		<th>Name</th>
-		
-		
-		<th>Type</th>
-		
-		
-		<th>Argument</th>
-		
-		
-		
-		
-		<th class="last">Description</th>
-	</tr>
-	</thead>
-	
-	<tbody>
-	
-	
-        <tr>
-            
-                <td class="name"><code>reorder</code></td>
-            
-            
-            <td class="type">
-            
-                
-<span class="param-type">string</span>
-
-
-            
-            </td>
-            
-            
-                <td class="attributes">
-                
-                    &lt;optional><br>
-                
-                    
-                
-                </td>
-            
-            
-            
-            
-            <td class="description last"></td>
-        </tr>
-	
-	
-	
-        <tr>
-            
-                <td class="name"><code>move</code></td>
-            
-            
-            <td class="type">
-            
-                
-<span class="param-type">string</span>
-
-
-            
-            </td>
-            
-            
-                <td class="attributes">
-                
-                    &lt;optional><br>
-                
-                    
-                
-                </td>
-            
-            
-            
-            
-            <td class="description last"></td>
-        </tr>
-	
-	
-	
-        <tr>
-            
-                <td class="name"><code>copy</code></td>
-            
-            
-            <td class="type">
-            
-                
-<span class="param-type">string</span>
-
-
-            
-            </td>
-            
-            
-                <td class="attributes">
-                
-                    &lt;optional><br>
-                
-                    
-                
-                </td>
-            
-            
-            
-            
-            <td class="description last"></td>
-        </tr>
-	
-	
-	
-        <tr>
-            
-                <td class="name"><code>delete</code></td>
-            
-            
-            <td class="type">
-            
-                
-<span class="param-type">string</span>
-
-
-            
-            </td>
-            
-            
-                <td class="attributes">
-                
-                    &lt;optional><br>
-                
-                    
-                
-                </td>
-            
-            
-            
-            
-            <td class="description last"></td>
-        </tr>
-	
-	
-	</tbody>
-</table>
-            </td>
-        </tr>
-	
-	
-	
-        <tr>
-            
-                <td class="name"><code>options.customIcon</code></td>
-            
-            
-            <td class="type">
-            
-                
-<span class="param-type">string</span>
-
-
-            
-            </td>
-            
-            
-                <td class="attributes">
-                
-                    &lt;optional><br>
-                
-                    
-                
-                </td>
-            
-            
-            
-                <td class="default">
-                
-                </td>
-            
-            
-            <td class="description last"><p>source of custom image when over this sortable</p></td>
-        </tr>
-	
-	
-	</tbody>
-</table></dl>
-
-    
-
-    
-
-    
-
-    
-
-    
-
-    
-
-    
-
-    
-
-    
-
-    
-</dl>
-
-    
-    
-</dd>
-
-            </dl>
-    
-
-    
-
-    
-        <h3 class="subsection-title">Events</h3>
-
-        <dl class="list-events">
-            
-<dt>
-    <div class="nameContainer">
-        <h4 class="name" id="event:add">
-            <a class="share-icon" href="#event:add"><span class="glyphicon glyphicon-link"></span></a>
-            <span class="">
-                add
-            </span>
-            
-            
-            
-            
-            
-        </h4>
-
-        
-        <div class="tag-source">
-            <a href="sortable.js.html#line860">sortable.js:860</a>
-        </div>
-        
-    </div>
-
-    
-</dt>
-<dd>
-
-    
-    <div class="description">
-        <p>fires when an element is added to this sortable</p>
-    </div>
-    
-
-    
-
-    
-
-    
-
-    
-<dl class="details">
-    
-
-        <h5 class="subsection-title">Properties:</h5>
-
-        <dl>
-
-<table class="props">
-    <thead>
-	<tr>
-		
-		<th>Name</th>
-		
-		
-		<th>Type</th>
-		
-		
-		
-		
-		
-		<th class="last">Description</th>
-	</tr>
-	</thead>
-	
-	<tbody>
-	
-	
-        <tr>
-            
-                <td class="name"><code>element</code></td>
-            
-            
-            <td class="type">
-            
-                
-<span class="param-type">HTMLElement</span>
-
-
-            
-            </td>
-            
-            
-            
-            
-            
-            <td class="description last"><p>added</p></td>
-        </tr>
-	
-	
-	
-        <tr>
-            
-                <td class="name"><code>sortable</code></td>
-            
-            
-            <td class="type">
-            
-                
-<span class="param-type"><a href="Sortable.html">Sortable</a></span>
-
-
-            
-            </td>
-            
-            
-            
-            
-            
-            <td class="description last"><p>where element was added</p></td>
-        </tr>
-	
-	
-	</tbody>
-</table></dl>
-
-    
-
-    
-
-    
-
-    
-
-    
-
-    
-
-    
-
-    
-
-    
-
-    
-</dl>
-
-
-    
-
-    
-
-    
-
-    
-
-    
-
-    
-</dd>
-
-        
-            
-<dt>
-    <div class="nameContainer">
-        <h4 class="name" id="event:add-pending">
-            <a class="share-icon" href="#event:add-pending"><span class="glyphicon glyphicon-link"></span></a>
-            <span class="">
-                add-pending
-            </span>
-            
-            
-            
-            
-            
-        </h4>
-
-        
-        <div class="tag-source">
-            <a href="sortable.js.html#line895">sortable.js:895</a>
-        </div>
-        
-    </div>
-
-    
-</dt>
-<dd>
-
-    
-    <div class="description">
-        <p>fires when element is added but not dropped yet</p>
-    </div>
-    
-
-    
-
-    
-
-    
-
-    
-<dl class="details">
-    
-
-        <h5 class="subsection-title">Properties:</h5>
-
-        <dl>
-
-<table class="props">
-    <thead>
-	<tr>
-		
-		<th>Name</th>
-		
-		
-		<th>Type</th>
-		
-		
-		
-		
-		
-		<th class="last">Description</th>
-	</tr>
-	</thead>
-	
-	<tbody>
-	
-	
-        <tr>
-            
-                <td class="name"><code>element</code></td>
-            
-            
-            <td class="type">
-            
-                
-<span class="param-type">HTMLElement</span>
-
-
-            
-            </td>
-            
-            
-            
-            
-            
-            <td class="description last"><p>being dragged</p></td>
-        </tr>
-	
-	
-	
-        <tr>
-            
-                <td class="name"><code>current</code></td>
-            
-            
-            <td class="type">
-            
-                
-<span class="param-type"><a href="Sortable.html">Sortable</a></span>
-
-
-            
-            </td>
-            
-            
-            
-            
-            
-            <td class="description last"><p>sortable with element placeholder</p></td>
-        </tr>
-	
-	
-	</tbody>
-</table></dl>
-
-    
-
-    
-
-    
-
-    
-
-    
-
-    
-
-    
-
-    
-
-    
-
-    
-</dl>
-
-
-    
-
-    
-
-    
-
-    
-
-    
-
-    
-</dd>
-
-        
-            
-<dt>
-    <div class="nameContainer">
-        <h4 class="name" id="event:delete">
-            <a class="share-icon" href="#event:delete"><span class="glyphicon glyphicon-link"></span></a>
-            <span class="">
-                delete
-            </span>
-            
-            
-            
-            
-            
-        </h4>
-
-        
-        <div class="tag-source">
-            <a href="sortable.js.html#line874">sortable.js:874</a>
-        </div>
-        
-    </div>
-
-    
-</dt>
-<dd>
-
-    
-    <div class="description">
-        <p>fires when an element is removed from all sortables</p>
-    </div>
-    
-
-    
-
-    
-
-    
-
-    
-<dl class="details">
-    
-
-        <h5 class="subsection-title">Properties:</h5>
-
-        <dl>
-
-<table class="props">
-    <thead>
-	<tr>
-		
-		<th>Name</th>
-		
-		
-		<th>Type</th>
-		
-		
-		
-		
-		
-		<th class="last">Description</th>
-	</tr>
-	</thead>
-	
-	<tbody>
-	
-	
-        <tr>
-            
-                <td class="name"><code>element</code></td>
-            
-            
-            <td class="type">
-            
-                
-<span class="param-type">HTMLElement</span>
-
-
-            
-            </td>
-            
-            
-            
-            
-            
-            <td class="description last"><p>removed</p></td>
-        </tr>
-	
-	
-	
-        <tr>
-            
-                <td class="name"><code>sortable</code></td>
-            
-            
-            <td class="type">
-            
-                
-<span class="param-type"><a href="Sortable.html">Sortable</a></span>
-
-
-            
-            </td>
-            
-            
-            
-            
-            
-            <td class="description last"><p>where element was dragged from</p></td>
-        </tr>
-	
-	
-	</tbody>
-</table></dl>
-
-    
-
-    
-
-    
-
-    
-
-    
-
-    
-
-    
-
-    
-
-    
-
-    
-</dl>
-
-
-    
-
-    
-
-    
-
-    
-
-    
-
-    
-</dd>
-
-        
-            
-<dt>
-    <div class="nameContainer">
-        <h4 class="name" id="event:delete-pending">
-            <a class="share-icon" href="#event:delete-pending"><span class="glyphicon glyphicon-link"></span></a>
-            <span class="">
-                delete-pending
-            </span>
-            
-            
-            
-            
-            
-        </h4>
-
-        
-        <div class="tag-source">
-            <a href="sortable.js.html#line909">sortable.js:909</a>
-        </div>
-        
-    </div>
-
-    
-</dt>
-<dd>
-
-    
-    <div class="description">
-        <p>fires when an element is about to be removed from all sortables</p>
-    </div>
-    
-
-    
-
-    
-
-    
-
-    
-<dl class="details">
-    
-
-        <h5 class="subsection-title">Properties:</h5>
-
-        <dl>
-
-<table class="props">
-    <thead>
-	<tr>
-		
-		<th>Name</th>
-		
-		
-		<th>Type</th>
-		
-		
-		
-		
-		
-		<th class="last">Description</th>
-	</tr>
-	</thead>
-	
-	<tbody>
-	
-	
-        <tr>
-            
-                <td class="name"><code>element</code></td>
-            
-            
-            <td class="type">
-            
-                
-<span class="param-type">HTMLElement</span>
-
-
-            
-            </td>
-            
-            
-            
-            
-            
-            <td class="description last"><p>removed</p></td>
-        </tr>
-	
-	
-	
-        <tr>
-            
-                <td class="name"><code>sortable</code></td>
-            
-            
-            <td class="type">
-            
-                
-<span class="param-type"><a href="Sortable.html">Sortable</a></span>
-
-
-            
-            </td>
-            
-            
-            
-            
-            
-            <td class="description last"><p>where element was dragged from</p></td>
-        </tr>
-	
-	
-	</tbody>
-</table></dl>
-
-    
-
-    
-
-    
-
-    
-
-    
-
-    
-
-    
-
-    
-
-    
-
-    
-</dl>
-
-
-    
-
-    
-
-    
-
-    
-
-    
-
-    
-</dd>
-
-        
-            
-<dt>
-    <div class="nameContainer">
-        <h4 class="name" id="event:order">
-            <a class="share-icon" href="#event:order"><span class="glyphicon glyphicon-link"></span></a>
-            <span class="">
-                order
-            </span>
-            
-            
-            
-            
-            
-        </h4>
-
-        
-        <div class="tag-source">
-            <a href="sortable.js.html#line853">sortable.js:853</a>
-        </div>
-        
-    </div>
-
-    
-</dt>
-<dd>
-
-    
-    <div class="description">
-        <p>fires when a sortable is reordered</p>
-    </div>
-    
-
-    
-
-    
-
-    
-
-    
-<dl class="details">
-    
-
-        <h5 class="subsection-title">Properties:</h5>
-
-        <dl>
-
-<table class="props">
-    <thead>
-	<tr>
-		
-		<th>Name</th>
-		
-		
-		<th>Type</th>
-		
-		
-		
-		
-		
-		<th class="last">Description</th>
-	</tr>
-	</thead>
-	
-	<tbody>
-	
-	
-        <tr>
-            
-                <td class="name"><code>element</code></td>
-            
-            
-            <td class="type">
-            
-                
-<span class="param-type">HTMLElement</span>
-
-
-            
-            </td>
-            
-            
-            
-            
-            
-            <td class="description last"><p>that was reordered</p></td>
-        </tr>
-	
-	
-	
-        <tr>
-            
-                <td class="name"><code>sortable</code></td>
-            
-            
-            <td class="type">
-            
-                
-<span class="param-type"><a href="Sortable.html">Sortable</a></span>
-
-
-            
-            </td>
-            
-            
-            
-            
-            
-            <td class="description last"><p>where element was placed</p></td>
-        </tr>
-	
-	
-	</tbody>
-</table></dl>
-
-    
-
-    
-
-    
-
-    
-
-    
-
-    
-
-    
-
-    
-
-    
-
-    
-</dl>
-
-
-    
-
-    
-
-    
-
-    
-
-    
-
-    
-</dd>
-
-        
-            
-<dt>
-    <div class="nameContainer">
-        <h4 class="name" id="event:order-pending">
-            <a class="share-icon" href="#event:order-pending"><span class="glyphicon glyphicon-link"></span></a>
-            <span class="">
-                order-pending
-            </span>
-            
-            
-            
-            
-            
-        </h4>
-
-        
-        <div class="tag-source">
-            <a href="sortable.js.html#line888">sortable.js:888</a>
-        </div>
-        
-    </div>
-
-    
-</dt>
-<dd>
-
-    
-    <div class="description">
-        <p>fires when order was changed but element was not dropped yet</p>
-    </div>
-    
-
-    
-
-    
-
-    
-
-    
-<dl class="details">
-    
-
-        <h5 class="subsection-title">Properties:</h5>
-
-        <dl>
-
-<table class="props">
-    <thead>
-	<tr>
-		
-		<th>Name</th>
-		
-		
-		<th>Type</th>
-		
-		
-		
-		
-		
-		<th class="last">Description</th>
-	</tr>
-	</thead>
-	
-	<tbody>
-	
-	
-        <tr>
-            
-                <td class="name"><code>element</code></td>
-            
-            
-            <td class="type">
-            
-                
-<span class="param-type">HTMLElement</span>
-
-
-            
-            </td>
-            
-            
-            
-            
-            
-            <td class="description last"><p>being dragged</p></td>
-        </tr>
-	
-	
-	
-        <tr>
-            
-                <td class="name"><code>current</code></td>
-            
-            
-            <td class="type">
-            
-                
-<span class="param-type"><a href="Sortable.html">Sortable</a></span>
-
-
-            
-            </td>
-            
-            
-            
-            
-            
-            <td class="description last"><p>sortable with element placeholder</p></td>
-        </tr>
-	
-	
-	</tbody>
-</table></dl>
-
-    
-
-    
-
-    
-
-    
-
-    
-
-    
-
-    
-
-    
-
-    
-
-    
-</dl>
-
-
-    
-
-    
-
-    
-
-    
-
-    
-
-    
-</dd>
-
-        
-            
-<dt>
-    <div class="nameContainer">
-        <h4 class="name" id="event:pickup">
-            <a class="share-icon" href="#event:pickup"><span class="glyphicon glyphicon-link"></span></a>
-            <span class="">
-                pickup
-            </span>
-            
-            
-            
-            
-            
-        </h4>
-
-        
-        <div class="tag-source">
-            <a href="sortable.js.html#line846">sortable.js:846</a>
-        </div>
-        
-    </div>
-
-    
-</dt>
-<dd>
-
-    
-    <div class="description">
-        <p>fires when an element is picked up because it was moved beyond the options.threshold</p>
-    </div>
-    
-
-    
-
-    
-
-    
-
-    
-<dl class="details">
-    
-
-        <h5 class="subsection-title">Properties:</h5>
-
-        <dl>
-
-<table class="props">
-    <thead>
-	<tr>
-		
-		<th>Name</th>
-		
-		
-		<th>Type</th>
-		
-		
-		
-		
-		
-		<th class="last">Description</th>
-	</tr>
-	</thead>
-	
-	<tbody>
-	
-	
-        <tr>
-            
-                <td class="name"><code>element</code></td>
-            
-            
-            <td class="type">
-            
-                
-<span class="param-type">HTMLElement</span>
-
-
-            
-            </td>
-            
-            
-            
-            
-            
-            <td class="description last"><p>being dragged</p></td>
-        </tr>
-	
-	
-	
-        <tr>
-            
-                <td class="name"><code>current</code></td>
-            
-            
-            <td class="type">
-            
-                
-<span class="param-type"><a href="Sortable.html">Sortable</a></span>
-
-
-            
-            </td>
-            
-            
-            
-            
-            
-            <td class="description last"><p>sortable with element placeholder</p></td>
-        </tr>
-	
-	
-	</tbody>
-</table></dl>
-
-    
-
-    
-
-    
-
-    
-
-    
-
-    
-
-    
-
-    
-
-    
-
-    
-</dl>
-
-
-    
-
-    
-
-    
-
-    
-
-    
-
-    
-</dd>
-
-        
-            
-<dt>
-    <div class="nameContainer">
-        <h4 class="name" id="event:remove">
-            <a class="share-icon" href="#event:remove"><span class="glyphicon glyphicon-link"></span></a>
-            <span class="">
-                remove
-            </span>
-            
-            
-            
-            
-            
-        </h4>
-
-        
-        <div class="tag-source">
-            <a href="sortable.js.html#line867">sortable.js:867</a>
-        </div>
-        
-    </div>
-
-    
-</dt>
-<dd>
-
-    
-    <div class="description">
-        <p>fires when an element is removed from this sortable</p>
-    </div>
-    
-
-    
-
-    
-
-    
-
-    
-<dl class="details">
-    
-
-        <h5 class="subsection-title">Properties:</h5>
-
-        <dl>
-
-<table class="props">
-    <thead>
-	<tr>
-		
-		<th>Name</th>
-		
-		
-		<th>Type</th>
-		
-		
-		
-		
-		
-		<th class="last">Description</th>
-	</tr>
-	</thead>
-	
-	<tbody>
-	
-	
-        <tr>
-            
-                <td class="name"><code>element</code></td>
-            
-            
-            <td class="type">
-            
-                
-<span class="param-type">HTMLElement</span>
-
-
-            
-            </td>
-            
-            
-            
-            
-            
-            <td class="description last"><p>removed</p></td>
-        </tr>
-	
-	
-	
-        <tr>
-            
-                <td class="name"><code>sortable</code></td>
-            
-            
-            <td class="type">
-            
-                
-<span class="param-type"><a href="Sortable.html">Sortable</a></span>
-
-
-            
-            </td>
-            
-            
-            
-            
-            
-            <td class="description last"><p>where element was removed</p></td>
-        </tr>
-	
-	
-	</tbody>
-</table></dl>
-
-    
-
-    
-
-    
-
-    
-
-    
-
-    
-
-    
-
-    
-
-    
-
-    
-</dl>
-
-
-    
-
-    
-
-    
-
-    
-
-    
-
-    
-</dd>
-
-        
-            
-<dt>
-    <div class="nameContainer">
-        <h4 class="name" id="event:remove-pending">
-            <a class="share-icon" href="#event:remove-pending"><span class="glyphicon glyphicon-link"></span></a>
-            <span class="">
-                remove-pending
-            </span>
-            
-            
-            
-            
-            
-        </h4>
-
-        
-        <div class="tag-source">
-            <a href="sortable.js.html#line902">sortable.js:902</a>
-        </div>
-        
-    </div>
-
-    
-</dt>
-<dd>
-
-    
-    <div class="description">
-        <p>fires when element is removed but not dropped yet</p>
-    </div>
-    
-
-    
-
-    
-
-    
-
-    
-<dl class="details">
-    
-
-        <h5 class="subsection-title">Properties:</h5>
-
-        <dl>
-
-<table class="props">
-    <thead>
-	<tr>
-		
-		<th>Name</th>
-		
-		
-		<th>Type</th>
-		
-		
-		
-		
-		
-		<th class="last">Description</th>
-	</tr>
-	</thead>
-	
-	<tbody>
-	
-	
-        <tr>
-            
-                <td class="name"><code>element</code></td>
-            
-            
-            <td class="type">
-            
-                
-<span class="param-type">HTMLElement</span>
-
-
-            
-            </td>
-            
-            
-            
-            
-            
-            <td class="description last"><p>being dragged</p></td>
-        </tr>
-	
-	
-	
-        <tr>
-            
-                <td class="name"><code>current</code></td>
-            
-            
-            <td class="type">
-            
-                
-<span class="param-type"><a href="Sortable.html">Sortable</a></span>
-
-
-            
-            </td>
-            
-            
-            
-            
-            
-            <td class="description last"><p>sortable with element placeholder</p></td>
-        </tr>
-	
-	
-	</tbody>
-</table></dl>
-
-    
-
-    
-
-    
-
-    
-
-    
-
-    
-
-    
-
-    
-
-    
-
-    
-</dl>
-
-
-    
-
-    
-
-    
-
-    
-
-    
-
-    
-</dd>
-
-        
-            
-<dt>
-    <div class="nameContainer">
-        <h4 class="name" id="event:update">
-            <a class="share-icon" href="#event:update"><span class="glyphicon glyphicon-link"></span></a>
-            <span class="">
-                update
-            </span>
-            
-            
-            
-            
-            
-        </h4>
-
-        
-        <div class="tag-source">
-            <a href="sortable.js.html#line881">sortable.js:881</a>
-        </div>
-        
-    </div>
-
-    
-</dt>
-<dd>
-
-    
-    <div class="description">
-        <p>fires when the sortable is updated with an add, remove, or order change</p>
-    </div>
-    
-
-    
-
-    
-
-    
-
-    
-<dl class="details">
-    
-
-        <h5 class="subsection-title">Properties:</h5>
-
-        <dl>
-
-<table class="props">
-    <thead>
-	<tr>
-		
-		<th>Name</th>
-		
-		
-		<th>Type</th>
-		
-		
-		
-		
-		
-		<th class="last">Description</th>
-	</tr>
-	</thead>
-	
-	<tbody>
-	
-	
-        <tr>
-            
-                <td class="name"><code>element</code></td>
-            
-            
-            <td class="type">
-            
-                
-<span class="param-type">HTMLElement</span>
-
-
-            
-            </td>
-            
-            
-            
-            
-            
-            <td class="description last"><p>changed</p></td>
-        </tr>
-	
-	
-	
-        <tr>
-            
-                <td class="name"><code>sortable</code></td>
-            
-            
-            <td class="type">
-            
-                
-<span class="param-type"><a href="Sortable.html">Sortable</a></span>
-
-
-            
-            </td>
-            
-            
-            
-            
-            
-            <td class="description last"><p>with element</p></td>
-        </tr>
-	
-	
-	</tbody>
-</table></dl>
-
-    
-
-    
-
-    
-
-    
-
-    
-
-    
-
-    
-
-    
-
-    
-
-    
-</dl>
-
-
-    
-
-    
-
-    
-
-    
-
-    
-
-    
-</dd>
-
-        
-            
-<dt>
-    <div class="nameContainer">
-        <h4 class="name" id="event:update-pending">
-            <a class="share-icon" href="#event:update-pending"><span class="glyphicon glyphicon-link"></span></a>
-            <span class="">
-                update-pending
-            </span>
-            
-            
-            
-            
-            
-        </h4>
-
-        
-        <div class="tag-source">
-            <a href="sortable.js.html#line916">sortable.js:916</a>
-        </div>
-        
-    </div>
-
-    
-</dt>
-<dd>
-
-    
-    <div class="description">
-        <p>fires when an element is added, removed, or reorder but element has not dropped yet</p>
-    </div>
-    
-
-    
-
-    
-
-    
-
-    
-<dl class="details">
-    
-
-        <h5 class="subsection-title">Properties:</h5>
-
-        <dl>
-
-<table class="props">
-    <thead>
-	<tr>
-		
-		<th>Name</th>
-		
-		
-		<th>Type</th>
-		
-		
-		
-		
-		
-		<th class="last">Description</th>
-	</tr>
-	</thead>
-	
-	<tbody>
-	
-	
-        <tr>
-            
-                <td class="name"><code>element</code></td>
-            
-            
-            <td class="type">
-            
-                
-<span class="param-type">HTMLElement</span>
-
-
-            
-            </td>
-            
-            
-            
-            
-            
-            <td class="description last"><p>being dragged</p></td>
-        </tr>
-	
-	
-	
-        <tr>
-            
-                <td class="name"><code>current</code></td>
-            
-            
-            <td class="type">
-            
-                
-<span class="param-type"><a href="Sortable.html">Sortable</a></span>
-
-
-            
-            </td>
-            
-            
-            
-            
-            
-            <td class="description last"><p>sortable with element placeholder</p></td>
-        </tr>
-	
-	
-	</tbody>
-</table></dl>
-
-    
-
-    
-
-    
-
-    
-
-    
-
-    
-
-    
-
-    
-
-    
-
-    
-</dl>
-
-
-    
-
-    
-
-    
-
-    
-
-    
-
-    
-</dd>
-
-        </dl>
-    
-</article>
-
-</section>
-
-
-
-
-
-        
+
 
         <footer class="content-size">
             <div class="footer">
@@ -8954,5 +4475,4 @@
 <script>prettyPrint();</script>
 <script src="scripts/main.js"></script>
 </body>
->>>>>>> 2f908757
 </html>